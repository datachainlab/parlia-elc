use alloc::vec::Vec;

use light_client::types::{Any, Height, Time};
use prost::Message as _;

use parlia_ibc_proto::google::protobuf::Any as IBCAny;
use parlia_ibc_proto::ibc::lightclients::parlia::v1::Header as RawHeader;

use crate::commitment::decode_eip1184_rlp_proof;
use crate::header::eth_header::ETHHeader;
use crate::header::validator_set::ValidatorSet;
use crate::misc::{new_height, new_timestamp, ChainId, Hash, Validators};

use super::errors::Error;

use self::constant::BLOCKS_PER_EPOCH;

pub const PARLIA_HEADER_TYPE_URL: &str = "/ibc.lightclients.parlia.v1.Header";

// inner header is module private
pub mod constant;
mod eth_header;
pub(crate) mod validator_set;
mod vote_attestation;

#[derive(Clone, Debug, PartialEq)]
pub struct Header {
<<<<<<< HEAD
    inner: RawHeader,
    /// target header and headers to finalize target header
    headers: ETHHeaders,
    trusted_height: Height,
    /// validator set in previous epoch of target header
    previous_validators: ValidatorSet,
    /// validator set in current epoch of target header
    /// if the target header is epoch this must be empty because the header's Extra field contains validator set
    current_validators: ValidatorSet,
=======
    account_proof: Vec<u8>,
    target: ETHHeader,
    parent: ETHHeader,
    trusted_height: Height,
    parent_validators: ValidatorSet,
    target_validators: ValidatorSet,
    previous_target_validators: ValidatorSet,
>>>>>>> defcaaa5
}

impl Header {
    pub fn height(&self) -> Height {
        new_height(self.trusted_height.revision_number(), self.target.number)
    }

    pub fn parent_height(&self) -> Height {
        new_height(self.trusted_height.revision_number(), self.parent.number)
    }

    pub fn timestamp(&self) -> Result<Time, Error> {
        new_timestamp(self.target.timestamp)
    }

    pub fn account_proof(&self) -> Result<Vec<Vec<u8>>, Error> {
        decode_eip1184_rlp_proof(&self.account_proof)
    }

    pub fn trusted_height(&self) -> Height {
        self.trusted_height
    }

    pub fn state_root(&self) -> &Hash {
        &self.target.root
    }

    pub fn new_validators(&self) -> Result<Validators, Error> {
        if !self.target.is_epoch() {
            return Ok(vec![]);
        }
        self.target
            .get_validator_bytes()
            .ok_or_else(|| Error::MissingValidatorInEpochBlock(self.target.number))
    }

    pub fn parent_validators(&self) -> &ValidatorSet {
        &self.parent_validators
    }

    pub fn previous_target_validators(&self) -> &ValidatorSet {
        &self.previous_target_validators
    }

    pub fn target_validators(&self) -> &ValidatorSet {
        &self.target_validators
    }

    pub fn verify(&self, chain_id: &ChainId) -> Result<(), Error> {
        self.target.verify_cascading_fields(&self.parent)?;
        let (target_vote_attestation, parent_vote_attestation) =
            self.target.verify_vote_attestation(&self.parent)?;
        target_vote_attestation.verify(&self.target_validators.validators)?;
        parent_vote_attestation.verify(&self.parent_validators.validators)?;

        self.target
            .verify_seal(&self.target_validators.validators, chain_id)?;
        self.parent
            .verify_seal(&self.parent_validators.validators, chain_id)?;

        Ok(())
    }

    pub fn block_hash(&self) -> &Hash {
        &self.target.hash
    }
}

impl TryFrom<RawHeader> for Header {
    type Error = Error;

    fn try_from(value: RawHeader) -> Result<Header, Self::Error> {
        let trusted_height = value
            .trusted_height
            .as_ref()
            .ok_or(Error::MissingTrustedHeight)?;
        let trusted_height = new_height(
            trusted_height.revision_number,
            trusted_height.revision_height,
        );

        let target = ETHHeader::try_from(value.target.ok_or(Error::EmptyHeader)?)?;
        let parent = ETHHeader::try_from(value.parent.ok_or(Error::EmptyHeader)?)?;

        // Ensure target height is greater than or equals to trusted height.
        let trusted_header_height = trusted_height.revision_height();
        if target.number <= trusted_header_height {
            return Err(Error::UnexpectedTrustedHeight(
                target.number,
                trusted_header_height,
            ));
        }

        let parent_validators: ValidatorSet = value.parent_validators.clone().try_into()?;
        if parent_validators.validators.is_empty() {
            return Err(Error::MissingParentTrustedValidators(target.number));
        }

        // Epoch header contains validator set
        let target_validators: ValidatorSet = value.target_validators.clone().try_into()?;
        if target_validators.validators.is_empty() {
            return Err(Error::MissingTargetTrustedValidators(target.number));
        }

        let previous_target_validators: ValidatorSet =
            value.previous_target_validators.clone().try_into()?;
        if previous_target_validators.validators.is_empty() {
            return Err(Error::MissingPreviousTargetTrustedValidators(target.number));
        }

        Ok(Self {
            account_proof: value.account_proof,
            target,
            parent,
            trusted_height,
            parent_validators,
            target_validators,
            previous_target_validators,
        })
    }
}

impl TryFrom<IBCAny> for Header {
    type Error = Error;

    fn try_from(any: IBCAny) -> Result<Header, Self::Error> {
        if any.type_url != PARLIA_HEADER_TYPE_URL {
            return Err(Error::UnknownHeaderType(any.type_url));
        }
        let raw = RawHeader::decode(any.value.as_slice()).map_err(Error::ProtoDecodeError)?;
        raw.try_into()
    }
}

impl TryFrom<Any> for Header {
    type Error = Error;

    fn try_from(any: Any) -> Result<Self, Self::Error> {
        IBCAny::from(any).try_into()
    }
}

#[cfg(test)]
pub(crate) mod testdata;<|MERGE_RESOLUTION|>--- conflicted
+++ resolved
@@ -25,17 +25,6 @@
 
 #[derive(Clone, Debug, PartialEq)]
 pub struct Header {
-<<<<<<< HEAD
-    inner: RawHeader,
-    /// target header and headers to finalize target header
-    headers: ETHHeaders,
-    trusted_height: Height,
-    /// validator set in previous epoch of target header
-    previous_validators: ValidatorSet,
-    /// validator set in current epoch of target header
-    /// if the target header is epoch this must be empty because the header's Extra field contains validator set
-    current_validators: ValidatorSet,
-=======
     account_proof: Vec<u8>,
     target: ETHHeader,
     parent: ETHHeader,
@@ -43,7 +32,6 @@
     parent_validators: ValidatorSet,
     target_validators: ValidatorSet,
     previous_target_validators: ValidatorSet,
->>>>>>> defcaaa5
 }
 
 impl Header {
