--- conflicted
+++ resolved
@@ -556,13 +556,8 @@
 pub(crate) mod test {
     use crate::errors::Error;
     use crate::header::eth_header::{
-<<<<<<< HEAD
         ETHHeader, DIFFICULTY_INTURN, DIFFICULTY_NOTURN, EMPTY_HASH, EXTRA_SEAL, EXTRA_VANITY,
-        PARAMS_GAS_LIMIT_BOUND_DIVISOR, VALIDATOR_BYTES_LENGTH_BEFORE_LUBAN,
-=======
-        ETHHeader, DIFFICULTY_INTURN, DIFFICULTY_NOTURN, EXTRA_SEAL, EXTRA_VANITY,
         VALIDATOR_BYTES_LENGTH_BEFORE_LUBAN,
->>>>>>> 7fdeacb9
     };
 
     use rlp::RlpStream;
@@ -947,11 +942,8 @@
                 additional_header_item_count: header.additional_items.len() as u64,
                 epoch_length: 500,
                 max_turn_length: 64,
-<<<<<<< HEAD
                 enable_header_msec: true,
-=======
                 gas_limit_bound_divider: 1024,
->>>>>>> 7fdeacb9
             }])
             .unwrap();
 
@@ -962,33 +954,24 @@
                     additional_header_item_count: header.additional_items.len() as u64,
                     epoch_length: 500,
                     max_turn_length: 64,
-<<<<<<< HEAD
                     enable_header_msec: true,
-=======
-                    gas_limit_bound_divider: 1024,
->>>>>>> 7fdeacb9
+                    gas_limit_bound_divider: 1024,
                 },
                 ForkSpec {
                     height_or_timestamp: HeightOrTimestamp::Height(header.number),
                     additional_header_item_count: header.additional_items.len() as u64,
                     epoch_length: 500,
                     max_turn_length: 64,
-<<<<<<< HEAD
                     enable_header_msec: true,
-=======
-                    gas_limit_bound_divider: 1024,
->>>>>>> 7fdeacb9
+                    gas_limit_bound_divider: 1024,
                 },
                 ForkSpec {
                     height_or_timestamp: HeightOrTimestamp::Height(header.number + 1),
                     additional_header_item_count: header.additional_items.len() as u64 + 1,
                     epoch_length: 500,
                     max_turn_length: 64,
-<<<<<<< HEAD
                     enable_header_msec: true,
-=======
-                    gas_limit_bound_divider: 1024,
->>>>>>> 7fdeacb9
+                    gas_limit_bound_divider: 1024,
                 },
             ])
             .unwrap();
@@ -1005,11 +988,8 @@
                 additional_header_item_count: header.additional_items.len() as u64 - 1,
                 epoch_length: 500,
                 max_turn_length: 64,
-<<<<<<< HEAD
                 enable_header_msec: true,
-=======
                 gas_limit_bound_divider: 1024,
->>>>>>> 7fdeacb9
             }])
             .unwrap_err();
         match err {
@@ -1024,33 +1004,24 @@
                     additional_header_item_count: header.additional_items.len() as u64,
                     epoch_length: 500,
                     max_turn_length: 64,
-<<<<<<< HEAD
                     enable_header_msec: true,
-=======
-                    gas_limit_bound_divider: 1024,
->>>>>>> 7fdeacb9
+                    gas_limit_bound_divider: 1024,
                 },
                 ForkSpec {
                     height_or_timestamp: HeightOrTimestamp::Height(header.number),
                     additional_header_item_count: header.additional_items.len() as u64 - 1,
                     epoch_length: 500,
                     max_turn_length: 64,
-<<<<<<< HEAD
                     enable_header_msec: true,
-=======
-                    gas_limit_bound_divider: 1024,
->>>>>>> 7fdeacb9
+                    gas_limit_bound_divider: 1024,
                 },
                 ForkSpec {
                     height_or_timestamp: HeightOrTimestamp::Height(header.number + 1),
                     additional_header_item_count: header.additional_items.len() as u64,
                     epoch_length: 500,
                     max_turn_length: 64,
-<<<<<<< HEAD
                     enable_header_msec: true,
-=======
-                    gas_limit_bound_divider: 1024,
->>>>>>> 7fdeacb9
+                    gas_limit_bound_divider: 1024,
                 },
             ])
             .unwrap_err();
@@ -1073,11 +1044,8 @@
                 additional_header_item_count: header.additional_items.len() as u64,
                 epoch_length: 500,
                 max_turn_length: turn_length - 1,
-<<<<<<< HEAD
                 enable_header_msec: true,
-=======
                 gas_limit_bound_divider: 1024,
->>>>>>> 7fdeacb9
             }])
             .unwrap_err();
         match err {
@@ -1092,33 +1060,24 @@
                     additional_header_item_count: header.additional_items.len() as u64,
                     epoch_length: 500,
                     max_turn_length: turn_length,
-<<<<<<< HEAD
                     enable_header_msec: true,
-=======
-                    gas_limit_bound_divider: 1024,
->>>>>>> 7fdeacb9
+                    gas_limit_bound_divider: 1024,
                 },
                 ForkSpec {
                     height_or_timestamp: HeightOrTimestamp::Height(header.number),
                     additional_header_item_count: header.additional_items.len() as u64,
                     epoch_length: 500,
                     max_turn_length: turn_length - 1,
-<<<<<<< HEAD
                     enable_header_msec: true,
-=======
-                    gas_limit_bound_divider: 1024,
->>>>>>> 7fdeacb9
+                    gas_limit_bound_divider: 1024,
                 },
                 ForkSpec {
                     height_or_timestamp: HeightOrTimestamp::Height(header.number + 1),
                     additional_header_item_count: header.additional_items.len() as u64,
                     epoch_length: 500,
                     max_turn_length: turn_length,
-<<<<<<< HEAD
                     enable_header_msec: true,
-=======
-                    gas_limit_bound_divider: 1024,
->>>>>>> 7fdeacb9
+                    gas_limit_bound_divider: 1024,
                 },
             ])
             .unwrap_err();
@@ -1131,7 +1090,31 @@
 
     #[rstest]
     #[case::localnet(localnet())]
-<<<<<<< HEAD
+    fn test_error_verify_epoch_info(#[case] hp: Box<dyn Network>) {
+        let mut header = hp.epoch_header();
+        header.epoch = None;
+        let err = header.verify_epoch_info().unwrap_err();
+        match err {
+            Error::MustBeEpoch(number, _fs) => {
+                assert_eq!(number, header.number);
+            }
+            _ => unreachable!("invalid error {:?}", err),
+        }
+
+        let mut header = hp.epoch_header();
+        header.epoch = Some(Epoch::new(vec![].into(), 1));
+        header.number += 1;
+        let err = header.verify_epoch_info().unwrap_err();
+        match err {
+            Error::MustNotBeEpoch(number, _fs) => {
+                assert_eq!(number, header.number);
+            }
+            _ => unreachable!("invalid error {:?}", err),
+        }
+    }
+
+    #[rstest]
+    #[case::localnet(localnet())]
     fn test_error_verify_fork_rule_mix_digest_enable_msec(#[case] hp: Box<dyn Network>) {
         let mut header = hp.epoch_header();
         let turn_length = header.epoch.as_ref().unwrap().turn_length() as u64;
@@ -1147,6 +1130,7 @@
                 epoch_length: 500,
                 max_turn_length: turn_length,
                 enable_header_msec: true,
+                gas_limit_bound_divider: 1024,
             }])
             .unwrap_err();
         match err {
@@ -1165,6 +1149,7 @@
                     epoch_length: 500,
                     max_turn_length: turn_length,
                     enable_header_msec: false,
+                    gas_limit_bound_divider: 1024,
                 },
                 ForkSpec {
                     height_or_timestamp: HeightOrTimestamp::Height(header.number),
@@ -1172,6 +1157,7 @@
                     epoch_length: 500,
                     max_turn_length: turn_length,
                     enable_header_msec: true,
+                    gas_limit_bound_divider: 1024,
                 },
                 ForkSpec {
                     height_or_timestamp: HeightOrTimestamp::Height(header.number + 1),
@@ -1179,6 +1165,7 @@
                     epoch_length: 500,
                     max_turn_length: turn_length,
                     enable_header_msec: false,
+                    gas_limit_bound_divider: 1024,
                 },
             ])
             .unwrap_err();
@@ -1208,6 +1195,7 @@
                 epoch_length: 500,
                 max_turn_length: turn_length,
                 enable_header_msec: false,
+                gas_limit_bound_divider: 1024,
             }])
             .unwrap_err();
         match err {
@@ -1225,6 +1213,7 @@
                     epoch_length: 500,
                     max_turn_length: turn_length,
                     enable_header_msec: true,
+                    gas_limit_bound_divider: 1024,
                 },
                 ForkSpec {
                     height_or_timestamp: HeightOrTimestamp::Height(header.number),
@@ -1232,6 +1221,7 @@
                     epoch_length: 500,
                     max_turn_length: turn_length,
                     enable_header_msec: false,
+                    gas_limit_bound_divider: 1024,
                 },
                 ForkSpec {
                     height_or_timestamp: HeightOrTimestamp::Height(header.number + 1),
@@ -1239,6 +1229,7 @@
                     epoch_length: 500,
                     max_turn_length: turn_length,
                     enable_header_msec: true,
+                    gas_limit_bound_divider: 1024,
                 },
             ])
             .unwrap_err();
@@ -1246,28 +1237,8 @@
         match err {
             Error::UnexpectedNotEmptyMixHash(e1, _) => {
                 assert_eq!(e1, header.number);
-=======
-    fn test_error_verify_epoch_info(#[case] hp: Box<dyn Network>) {
-        let mut header = hp.epoch_header();
-        header.epoch = None;
-        let err = header.verify_epoch_info().unwrap_err();
-        match err {
-            Error::MustBeEpoch(number, _fs) => {
-                assert_eq!(number, header.number);
             }
             _ => unreachable!("invalid error {:?}", err),
         }
-
-        let mut header = hp.epoch_header();
-        header.epoch = Some(Epoch::new(vec![].into(), 1));
-        header.number += 1;
-        let err = header.verify_epoch_info().unwrap_err();
-        match err {
-            Error::MustNotBeEpoch(number, _fs) => {
-                assert_eq!(number, header.number);
->>>>>>> 7fdeacb9
-            }
-            _ => unreachable!("invalid error {:?}", err),
-        }
     }
 }