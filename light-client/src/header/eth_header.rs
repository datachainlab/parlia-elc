--- conflicted
+++ resolved
@@ -348,8 +348,6 @@
             return Err(Error::UnexpectedNonce(number));
         }
 
-        let base_fee_per_gas: Option<u64> = rlp.try_next_as_val().map(Some).unwrap_or(None);
-
         // create block hash
         let mut size = 15;
         if base_fee_per_gas.is_some() {
@@ -371,18 +369,10 @@
         stream.append(&extra_data);
         stream.append(&mix_digest);
         stream.append(&nonce);
-<<<<<<< HEAD
-        if let Some(v) = base_fee_per_gas {
-            stream.append(&v);
-        }
-
-=======
-
         //https://github.com/bnb-chain/bsc/blob/bb6bdc055d1a7f1f049c924028ad8aaf04291b3b/core/types/gen_header_rlp.go#L43
         if let Some(v) = base_fee_per_gas {
             stream.append(&v);
         }
->>>>>>> 3d665141
         let buffer_vec: Vec<u8> = stream.out().to_vec();
         let hash: Hash = keccak_256(&buffer_vec);
 
