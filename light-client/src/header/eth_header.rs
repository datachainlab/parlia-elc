use alloc::vec::Vec;

use elliptic_curve::sec1::ToEncodedPoint;
use hex_literal::hex;
use k256::ecdsa::{RecoveryId, Signature, VerifyingKey};

use patricia_merkle_trie::keccak::keccak_256;
use rlp::{Rlp, RlpStream};

use parlia_ibc_proto::ibc::lightclients::parlia::v1::EthHeader as RawETHHeader;

use crate::errors::Error;
use crate::header::epoch::Epoch;

use crate::header::vote_attestation::VoteAttestation;
use crate::misc::{Address, BlockNumber, ChainId, Hash, RlpIterator, Validators};

use super::BLOCKS_PER_EPOCH;

const DIFFICULTY_INTURN: u64 = 2;
const DIFFICULTY_NOTURN: u64 = 1;

pub(crate) const EXTRA_VANITY: usize = 32;
pub(crate) const EXTRA_SEAL: usize = 65;
const VALIDATOR_BYTES_LENGTH_BEFORE_LUBAN: usize = 20;
const BLS_PUBKEY_LENGTH: usize = 48;
const VALIDATOR_BYTES_LENGTH: usize = VALIDATOR_BYTES_LENGTH_BEFORE_LUBAN + BLS_PUBKEY_LENGTH;
const VALIDATOR_NUM_SIZE: usize = 1;

const TURN_LENGTH_SIZE: usize = 1;

const PARAMS_GAS_LIMIT_BOUND_DIVISOR: u64 = 256;

const EMPTY_UNCLE_HASH: Hash =
    hex!("1dcc4de8dec75d7aab85b567b6ccd41ad312451b948a7413f0a142fd40d49347");
const EMPTY_NONCE: [u8; 8] = hex!("0000000000000000");
const EMPTY_HASH: Hash = hex!("0000000000000000000000000000000000000000000000000000000000000000");

#[derive(Clone, Debug, PartialEq, serde::Serialize, serde::Deserialize)]
pub struct ETHHeader {
    pub parent_hash: Vec<u8>,
    pub uncle_hash: Vec<u8>,
    pub coinbase: Vec<u8>,
    pub root: Hash,
    pub tx_hash: Vec<u8>,
    pub receipt_hash: Vec<u8>,
    pub bloom: Vec<u8>,
    pub difficulty: u64,
    pub number: BlockNumber,
    pub gas_limit: u64,
    pub gas_used: u64,
    pub timestamp: u64,
    pub extra_data: Vec<u8>,
    pub mix_digest: Vec<u8>,
    pub nonce: Vec<u8>,
    pub base_fee_per_gas: Option<u64>,
    pub withdrawals_hash: Option<Vec<u8>>,
    pub blob_gas_used: Option<u64>,
    pub excess_blob_gas: Option<u64>,
    pub parent_beacon_root: Option<Vec<u8>>,

    // calculated by RawETHHeader
    pub hash: Hash,
    pub epoch: Option<Epoch>,
}

impl ETHHeader {
    /// This extracts the Ethereum account address from a signed header.
    fn ecrecover(&self, chain_id: &ChainId) -> Result<Address, Error> {
        if self.extra_data.len() < EXTRA_SEAL {
            return Err(Error::MissingSignatureInExtraData(
                self.number,
                self.extra_data.len(),
                EXTRA_SEAL,
            ));
        }
        let signature = &self.extra_data[self.extra_data.len() - EXTRA_SEAL..];
        let rid = RecoveryId::from_byte(signature[EXTRA_SEAL - 1])
            .ok_or_else(|| Error::UnexpectedRecoveryId(self.number))?;
        let seal_hash = self.seal_hash(chain_id)?;
        let signature = Signature::try_from(&signature[..EXTRA_SEAL - 1])
            .map_err(|e| Error::UnexpectedSignature(self.number, e))?;
        let signer = VerifyingKey::recover_from_prehash(&seal_hash, &signature, rid)
            .map_err(|e| Error::UnexpectedSignature(self.number, e))?;
        let point = signer.as_affine().to_encoded_point(false);
        let pubkey: Vec<u8> = point
            .to_bytes()
            .try_into()
            .map_err(|_e| Error::UnexpectedEncodedPoint(self.number))?;
        let address: Address = keccak_256(&pubkey[1..])[12..]
            .try_into()
            .map_err(|_e| Error::UnexpectedAddress(self.number))?;
        Ok(address)
    }

    /// This returns the hash of a block prior to it being sealed.
    fn seal_hash(&self, chain_id: &ChainId) -> Result<Hash, Error> {
        let mut stream = RlpStream::new();
        stream.begin_unbounded_list();
        stream.append(&chain_id.id());
        stream.append(&self.parent_hash);
        stream.append(&self.uncle_hash);
        stream.append(&self.coinbase);
        stream.append(&self.root.to_vec());
        stream.append(&self.tx_hash);
        stream.append(&self.receipt_hash);
        stream.append(&self.bloom);
        stream.append(&self.difficulty);
        stream.append(&self.number);
        stream.append(&self.gas_limit);
        stream.append(&self.gas_used);
        stream.append(&self.timestamp);
        stream.append(&self.extra_data[..self.extra_data.len() - EXTRA_SEAL].to_vec());
        stream.append(&self.mix_digest);
        stream.append(&self.nonce);
        if let Some(parent_beacon_root) = &self.parent_beacon_root {
            if parent_beacon_root == &EMPTY_HASH {
                if let Some(value) = &self.base_fee_per_gas {
                    stream.append(value);
                } else {
                    stream.append_empty_data();
                }
                if let Some(value) = &self.withdrawals_hash {
                    stream.append(value);
                } else {
                    stream.append_empty_data();
                }
                if let Some(value) = &self.blob_gas_used {
                    stream.append(value);
                } else {
                    stream.append_empty_data();
                }
                if let Some(value) = &self.excess_blob_gas {
                    stream.append(value);
                } else {
                    stream.append_empty_data();
                }
                stream.append(parent_beacon_root);
            }
        }
        stream.finalize_unbounded_list();
        Ok(keccak_256(stream.out().as_ref()))
    }

    pub fn previous_epoch(&self) -> BlockNumber {
        let epoch_count = self.number / BLOCKS_PER_EPOCH;
        if epoch_count == 0 {
            return 0;
        }
        (epoch_count - 1) * BLOCKS_PER_EPOCH
    }

    pub fn current_epoch(&self) -> BlockNumber {
        let epoch_count = self.number / BLOCKS_PER_EPOCH;
        epoch_count * BLOCKS_PER_EPOCH
    }

    /// https://github.com/bnb-chain/bsc/blob/b4773e8b5080f37e1c65c083b543f60c895abb70/consensus/parlia/parlia.go#L380
    pub fn verify_cascading_fields(&self, parent: &ETHHeader) -> Result<(), Error> {
        if self.gas_used > self.gas_limit {
            return Err(Error::UnexpectedGasUsed(
                self.number,
                self.gas_used,
                self.gas_limit,
            ));
        }

        if parent.number != self.number - 1
            || parent.hash != self.parent_hash.as_slice()
            || parent.timestamp >= self.timestamp
        {
            return Err(Error::UnexpectedHeaderRelation(
                parent.number,
                self.number,
                parent.hash,
                self.parent_hash.clone(),
                parent.timestamp,
                self.timestamp,
            ));
        }

        //Verify that the gas limit remains within allowed bounds
        let diff = if parent.gas_limit > self.gas_limit {
            parent.gas_limit - self.gas_limit
        } else {
            self.gas_limit - parent.gas_limit
        };
        let limit = parent.gas_limit / PARAMS_GAS_LIMIT_BOUND_DIVISOR;
        if diff >= limit {
            return Err(Error::UnexpectedGasDiff(self.number, diff, limit));
        }
        Ok(())
    }

    /// https://github.com/bnb-chain/bsc/blob/7a19cd27b61b342d24a1584efc7fa00de4a5b4f5/consensus/parlia/parlia.go#L755
    pub fn verify_seal(
        &self,
        validating_epoch: &Epoch,
        chain_id: &ChainId,
    ) -> Result<Address, Error> {
        // Resolve the authorization key and check against validators
        let signer = self.ecrecover(chain_id)?;
        if self.coinbase.as_slice() != signer {
            return Err(Error::UnexpectedCoinbase(self.number));
        }

        let mut valid_signer = false;
        for validator in validating_epoch.validators().iter() {
            if validator[0..VALIDATOR_BYTES_LENGTH_BEFORE_LUBAN] == signer {
                valid_signer = true;
                break;
            }
        }
        if !valid_signer {
            return Err(Error::MissingSignerInValidator(self.number, signer));
        }

        // Ensure that the difficulty corresponds to the turn-ness of the signer
        self.verify_validator_rotation(validating_epoch)?;

        Ok(signer)
    }

    fn verify_validator_rotation(&self, epoch: &Epoch) -> Result<(), Error> {
        let offset = (self.number / epoch.turn_length() as u64 ) as usize % epoch.validators().len();
        let inturn_validator = &epoch.validators()[offset][0..VALIDATOR_BYTES_LENGTH_BEFORE_LUBAN];
        if inturn_validator == self.coinbase {
            if self.difficulty != DIFFICULTY_INTURN {
                return Err(Error::UnexpectedDifficultyInTurn(
                    self.number,
                    self.difficulty,
                    offset,
                ));
            }
        } else if self.difficulty != DIFFICULTY_NOTURN {
            return Err(Error::UnexpectedDifficultyNoTurn(
                self.number,
                self.difficulty,
                offset,
            ));
        }
        Ok(())
    }

    pub fn verify_target_attestation(&self, parent: &ETHHeader) -> Result<VoteAttestation, Error> {
        let target_vote_attestation = self.get_vote_attestation()?;
        let target_data = &target_vote_attestation.data;

        // The target block should be direct parent.
        if target_data.target_number != parent.number || target_data.target_hash != parent.hash {
            return Err(Error::UnexpectedTargetVoteAttestationRelation(
                target_data.target_number,
                parent.number,
                target_data.target_hash,
                parent.hash,
            ));
        }
        Ok(target_vote_attestation)
    }

    /// https://github.com/bnb-chain/bsc/blob/7a19cd27b61b342d24a1584efc7fa00de4a5b4f5/consensus/parlia/parlia.go#L416
    pub fn verify_vote_attestation(&self, parent: &ETHHeader) -> Result<VoteAttestation, Error> {
        let vote_attestation = self.verify_target_attestation(parent)?;
        let vote_data = &vote_attestation.data;

        // The source block should be the highest justified block.
        let parent_vote_attestation = parent.get_vote_attestation()?;
        let parent_data = &parent_vote_attestation.data;
        if vote_data.source_number != parent_data.target_number
            || vote_data.source_hash != parent_data.target_hash
        {
            return Err(Error::UnexpectedSourceVoteAttestationRelation(
                vote_data.source_number,
                parent_data.target_number,
                vote_data.source_hash,
                parent_data.target_hash,
            ));
        }
        Ok(vote_attestation)
    }

    pub fn get_vote_attestation(&self) -> Result<VoteAttestation, Error> {
        if self.extra_data.len() <= EXTRA_VANITY + EXTRA_SEAL {
            return Err(Error::UnexpectedVoteLength(self.extra_data.len()));
        }
        let attestation_bytes = if self.number % BLOCKS_PER_EPOCH != 0 {
            &self.extra_data[EXTRA_VANITY..self.extra_data.len() - EXTRA_SEAL]
        } else {
            let num = self.extra_data[EXTRA_VANITY] as usize;
            if self.extra_data.len()
                <= EXTRA_VANITY + EXTRA_SEAL + VALIDATOR_NUM_SIZE + num * VALIDATOR_BYTES_LENGTH
            {
                return Err(Error::UnexpectedVoteLength(self.extra_data.len()));
            }
            let start = EXTRA_VANITY
                + VALIDATOR_NUM_SIZE
                + (num * VALIDATOR_BYTES_LENGTH)
                + TURN_LENGTH_SIZE;
            let end = self.extra_data.len() - EXTRA_SEAL;
            &self.extra_data[start..end]
        };

        Rlp::new(attestation_bytes).try_into()
    }

    pub fn is_epoch(&self) -> bool {
        self.number % BLOCKS_PER_EPOCH == 0
    }
}

// https://github.com/bnb-chain/bsc/blob/33e6f840d25edb95385d23d284846955327b0fcd/consensus/parlia/parlia.go#L342
<<<<<<< HEAD
pub fn get_validator_bytes_and_tern_term(extra_data: &[u8]) -> Option<(Validators, u8)> {
    //TODO ret error
=======
pub fn get_validator_bytes_and_tern_term(extra_data: &[u8]) -> Result<(Validators, u8), Error> {
>>>>>>> b10f3fa1
    if extra_data.len() <= EXTRA_VANITY + EXTRA_SEAL {
        return Err(Error::UnexpectedExtraDataLength(extra_data.len()));
    }
    let num = extra_data[EXTRA_VANITY] as usize;
    if num == 0 || extra_data.len() <= EXTRA_VANITY + EXTRA_SEAL + num * VALIDATOR_BYTES_LENGTH {
        return Err(Error::UnexpectedExtraDataLength(extra_data.len()));
    }
    let start = EXTRA_VANITY + VALIDATOR_NUM_SIZE;
    let end = start + num * VALIDATOR_BYTES_LENGTH;
    let turn_length = extra_data[end];
<<<<<<< HEAD
    if !(turn_length == 1 || (turn_length >= 3 && turn_length <= 9)) {
        return None;
    }
    Some((
=======
    if !(turn_length == 1 || (3..=9).contains(&turn_length)) {
        return Err(Error::UnexpectedTurnLength(turn_length));
    }
    Ok((
>>>>>>> b10f3fa1
        extra_data[start..end]
            .chunks(VALIDATOR_BYTES_LENGTH)
            .map(|s| s.into())
            .collect(),
<<<<<<< HEAD
        turn_length
=======
        turn_length,
>>>>>>> b10f3fa1
    ))
}

impl TryFrom<RawETHHeader> for ETHHeader {
    type Error = Error;

    /// This includes part of header verification.
    /// - verifyHeader: https://github.com/bnb-chain/bsc/blob/b4773e8b5080f37e1c65c083b543f60c895abb70/consensus/parlia/parlia.go#L324
    fn try_from(value: RawETHHeader) -> Result<Self, Self::Error> {
        let mut rlp = RlpIterator::new(Rlp::new(value.header.as_slice()));
        let parent_hash: Vec<u8> = rlp.try_next_as_val()?;
        let uncle_hash: Vec<u8> = rlp.try_next_as_val()?;
        let coinbase: Vec<u8> = rlp.try_next_as_val()?;
        let root: Hash = rlp
            .try_next_as_val::<Vec<u8>>()?
            .try_into()
            .map_err(Error::UnexpectedStateRoot)?;
        let tx_hash: Vec<u8> = rlp.try_next_as_val()?;
        let receipt_hash: Vec<u8> = rlp.try_next_as_val()?;
        let bloom: Vec<u8> = rlp.try_next_as_val()?;
        let difficulty = rlp.try_next_as_val()?;
        let number = rlp.try_next_as_val()?;
        let gas_limit = rlp.try_next_as_val()?;
        let gas_used = rlp.try_next_as_val()?;
        let timestamp = rlp.try_next_as_val()?;
        let extra_data: Vec<u8> = rlp.try_next_as_val()?;
        let mix_digest: Vec<u8> = rlp.try_next_as_val()?;
        let nonce: Vec<u8> = rlp.try_next_as_val()?;
        let base_fee_per_gas: Option<u64> = rlp.try_next_as_val().map(Some).unwrap_or(None);
        let withdrawals_hash: Option<Vec<u8>> = rlp.try_next_as_val().map(Some).unwrap_or(None);
        let blob_gas_used: Option<u64> = rlp.try_next_as_val().map(Some).unwrap_or(None);
        let excess_blob_gas: Option<u64> = rlp.try_next_as_val().map(Some).unwrap_or(None);
        let parent_beacon_root: Option<Vec<u8>> = rlp.try_next_as_val().map(Some).unwrap_or(None);

        // Check that the extra-data contains the vanity, validators and signature
        let extra_size = extra_data.len();
        if extra_size < EXTRA_VANITY {
            return Err(Error::MissingVanityInExtraData(
                number,
                extra_size,
                EXTRA_VANITY,
            ));
        }
        if extra_size < EXTRA_VANITY + EXTRA_SEAL {
            return Err(Error::MissingSignatureInExtraData(
                number,
                extra_size,
                EXTRA_VANITY + EXTRA_SEAL,
            ));
        }

        // Ensure that the mix digest is zero as we don't have fork protection currently
        if mix_digest != EMPTY_HASH {
            return Err(Error::UnexpectedMixHash(number));
        }
        // Ensure that the block doesn't contain any uncles which are meaningless in PoA
        if uncle_hash != EMPTY_UNCLE_HASH {
            return Err(Error::UnexpectedUncleHash(number));
        }
        // Ensure that the block's difficulty is meaningful (may not be correct at this point)
        if number > 0 && difficulty != DIFFICULTY_INTURN && difficulty != DIFFICULTY_NOTURN {
            return Err(Error::UnexpectedDifficulty(number, difficulty));
        }

        // https://github.com/mapprotocol/map-contracts/blob/0477ccc5d16d0a0a3fe8749fed80b93d708587ca/lightclients/bsc/contracts/lib/Verify.sol#L124
        // geth doesn't check nonce but map-contrats does
        if nonce != EMPTY_NONCE {
            return Err(Error::UnexpectedNonce(number));
        }

        // create block hash
        let mut stream = RlpStream::new();
        stream.begin_unbounded_list();
        stream.append(&parent_hash);
        stream.append(&uncle_hash);
        stream.append(&coinbase);
        stream.append(&root.to_vec());
        stream.append(&tx_hash);
        stream.append(&receipt_hash);
        stream.append(&bloom);
        stream.append(&difficulty);
        stream.append(&number);
        stream.append(&gas_limit);
        stream.append(&gas_used);
        stream.append(&timestamp);
        stream.append(&extra_data);
        stream.append(&mix_digest);
        stream.append(&nonce);

        if base_fee_per_gas.is_some()
            || withdrawals_hash.is_some()
            || blob_gas_used.is_some()
            || excess_blob_gas.is_some()
            || parent_beacon_root.is_some()
        {
            if let Some(v) = base_fee_per_gas {
                stream.append(&v);
            } else {
                stream.append_empty_data();
            }
        }
        if withdrawals_hash.is_some()
            || blob_gas_used.is_some()
            || excess_blob_gas.is_some()
            || parent_beacon_root.is_some()
        {
            if let Some(v) = &withdrawals_hash {
                stream.append(v);
            } else {
                stream.append_empty_data();
            }
        }
        if blob_gas_used.is_some() || excess_blob_gas.is_some() || parent_beacon_root.is_some() {
            if let Some(v) = blob_gas_used {
                stream.append(&v);
            } else {
                stream.append_empty_data();
            }
        }
        if excess_blob_gas.is_some() || parent_beacon_root.is_some() {
            if let Some(v) = excess_blob_gas {
                stream.append(&v);
            } else {
                stream.append_empty_data();
            }
        }
        if parent_beacon_root.is_some() {
            if let Some(v) = &parent_beacon_root {
                stream.append(v);
            } else {
                stream.append_empty_data();
            }
        }
        stream.finalize_unbounded_list();
        let buffer_vec: Vec<u8> = stream.out().to_vec();
        let hash: Hash = keccak_256(&buffer_vec);

        let epoch = if number % BLOCKS_PER_EPOCH == 0 {
            let (validators, turn_length) = get_validator_bytes_and_tern_term(&extra_data)?;
            Some(Epoch::new(validators.into(), turn_length))
        } else {
            None
        };

        Ok(Self {
            parent_hash,
            uncle_hash,
            coinbase,
            root,
            tx_hash,
            receipt_hash,
            bloom,
            difficulty,
            number,
            gas_limit,
            gas_used,
            timestamp,
            extra_data,
            mix_digest,
            nonce,
            base_fee_per_gas,
            excess_blob_gas,
            withdrawals_hash,
            blob_gas_used,
            parent_beacon_root,
            hash,
            epoch,
        })
    }
}

#[cfg(test)]
pub(crate) mod test {
    use crate::errors::Error;
    use crate::header::eth_header::{DIFFICULTY_INTURN, DIFFICULTY_NOTURN, ETHHeader, EXTRA_SEAL, EXTRA_VANITY, PARAMS_GAS_LIMIT_BOUND_DIVISOR, VALIDATOR_BYTES_LENGTH_BEFORE_LUBAN};

    use rlp::RlpStream;
    use rstest::*;

    use crate::fixture::{localnet, Network};
    use alloc::boxed::Box;
    use parlia_ibc_proto::ibc::lightclients::parlia::v1::EthHeader as RawETHHeader;
    use crate::header::epoch::Epoch;

    fn to_raw(header: &ETHHeader) -> RawETHHeader {
        let mut stream = RlpStream::new();
        stream.begin_unbounded_list();
        stream.append(&header.parent_hash);
        stream.append(&header.uncle_hash);
        stream.append(&header.coinbase);
        stream.append(&header.root.to_vec());
        stream.append(&header.tx_hash);
        stream.append(&header.receipt_hash);
        stream.append(&header.bloom);
        stream.append(&header.difficulty);
        stream.append(&header.number);
        stream.append(&header.gas_limit);
        stream.append(&header.gas_used);
        stream.append(&header.timestamp);
        stream.append(&header.extra_data);
        stream.append(&header.mix_digest);
        stream.append(&header.nonce);
        stream.finalize_unbounded_list();
        RawETHHeader {
            header: stream.out().to_vec(),
        }
    }

    #[rstest]
    #[case::localnet(localnet())]
    fn test_error_try_from_missing_vanity(#[case] hp: Box<dyn Network>) {
        let mut header = hp.epoch_header_plus_1();
        header.extra_data = [0u8; EXTRA_VANITY - 1].to_vec();
        let raw = to_raw(&header);
        let err = ETHHeader::try_from(raw).unwrap_err();
        match err {
            Error::MissingVanityInExtraData(number, actual, min) => {
                assert_eq!(number, header.number);
                assert_eq!(actual, header.extra_data.len());
                assert_eq!(min, EXTRA_VANITY);
            }
            err => unreachable!("{:?}", err),
        };
    }

    #[rstest]
    #[case::localnet(localnet())]
    fn test_error_try_from_missing_signature(#[case] hp: Box<dyn Network>) {
        let mut header = hp.epoch_header_plus_1();
        header.extra_data = [0u8; EXTRA_VANITY + EXTRA_SEAL - 1].to_vec();
        let raw = to_raw(&header);
        let err = ETHHeader::try_from(raw).unwrap_err();
        match err {
            Error::MissingSignatureInExtraData(number, actual, min) => {
                assert_eq!(number, header.number);
                assert_eq!(actual, header.extra_data.len());
                assert_eq!(min, EXTRA_VANITY + EXTRA_SEAL);
            }
            err => unreachable!("{:?}", err),
        };
    }

    #[rstest]
    #[case::localnet(localnet())]
    fn test_error_try_from_unexpected_mix_hash(#[case] hp: Box<dyn Network>) {
        let mut header = hp.epoch_header_plus_1();
        header.mix_digest = vec![];
        let raw = to_raw(&header);
        let err = ETHHeader::try_from(raw).unwrap_err();
        match err {
            Error::UnexpectedMixHash(number) => {
                assert_eq!(number, header.number);
            }
            err => unreachable!("{:?}", err),
        };
    }

    #[rstest]
    #[case::localnet(localnet())]
    fn test_error_try_from_unexpected_uncle_hash(#[case] hp: Box<dyn Network>) {
        let mut header = hp.epoch_header_plus_1();
        header.uncle_hash = vec![];
        let raw = to_raw(&header);
        let err = ETHHeader::try_from(raw).unwrap_err();
        match err {
            Error::UnexpectedUncleHash(number) => {
                assert_eq!(number, header.number);
            }
            err => unreachable!("{:?}", err),
        };
    }

    #[rstest]
    #[case::localnet(localnet())]
    fn test_error_try_from_unexpected_difficulty(#[case] hp: Box<dyn Network>) {
        let mut header = hp.epoch_header_plus_1();
        header.difficulty = 10;
        let raw = to_raw(&header);
        let err = ETHHeader::try_from(raw).unwrap_err();
        match err {
            Error::UnexpectedDifficulty(number, actual) => {
                assert_eq!(number, header.number);
                assert_eq!(actual, header.difficulty);
            }
            err => unreachable!("{:?}", err),
        };
    }

    #[rstest]
    #[case::localnet(localnet())]
    fn test_error_try_from_unexpected_nonce(#[case] hp: Box<dyn Network>) {
        let mut header = hp.epoch_header_plus_1();
        header.nonce = vec![];
        let raw = to_raw(&header);
        let err = ETHHeader::try_from(raw).unwrap_err();
        match err {
            Error::UnexpectedNonce(number) => {
                assert_eq!(number, header.number);
            }
            err => unreachable!("{:?}", err),
        };
    }

    #[rstest]
    #[case::localnet(localnet())]
    fn test_success_verify_seal(#[case] hp: Box<dyn Network>) {
        let prev_epoch = hp.previous_epoch_header().epoch.unwrap();
        let blocks = vec![
            hp.epoch_header(),
            hp.epoch_header_plus_1(),
            hp.epoch_header_plus_2(),
        ];
        for block in blocks {
            if let Err(e) = block.verify_seal(&prev_epoch, &hp.network()) {
                unreachable!("{} {:?}", block.number, e);
            }
        }
    }

    #[rstest]
    #[case::localnet(localnet())]
    fn test_error_verify_seal(#[case] hp: Box<dyn Network>) {
        let prev_epoch = hp.previous_epoch_header().epoch.unwrap();
        let mut blocks = vec![hp.epoch_header_plus_1(), hp.epoch_header_plus_2()];

        for block in blocks.iter_mut() {
            let result = block.verify_seal(&Epoch::new(vec![].into(), 1), &hp.network());
            match result.unwrap_err() {
                Error::MissingSignerInValidator(number, address) => {
                    assert_eq!(block.number, number);
                    assert_eq!(block.coinbase, address);
                }
                e => unreachable!("{:?}", e),
            };
        }

        for mut block in blocks.iter_mut() {
            block.coinbase = vec![];
            let result = block.verify_seal(&prev_epoch, &hp.network());
            match result.unwrap_err() {
                Error::UnexpectedCoinbase(number) => assert_eq!(block.number, number),
                e => unreachable!("{:?}", e),
            };
        }
    }

    #[rstest]
    #[case::localnet(localnet())]
    fn test_success_verify_cascading_fields(#[case] hp: Box<dyn Network>) {
        let blocks = vec![
            hp.epoch_header(),
            hp.epoch_header_plus_1(),
            hp.epoch_header_plus_2(),
        ];
        for (i, block) in blocks.iter().enumerate() {
            if i == 0 {
                continue;
            }
            if let Err(e) = block.verify_cascading_fields(&blocks[i - 1]) {
                unreachable!("{} {:?}", block.number, e);
            }
        }
    }

    #[rstest]
    #[case::localnet(localnet())]
    fn test_error_verify_cascading_fields(#[case] hp: Box<dyn Network>) {
        let parent = hp.epoch_header();
        let mut block = hp.epoch_header_plus_1();
        block.gas_limit = 10000;
        block.gas_used = parent.gas_limit + 1;
        let result = block.verify_cascading_fields(&parent);
        match result.unwrap_err() {
            Error::UnexpectedGasUsed(number, used, limit) => {
                assert_eq!(block.number, number);
                assert_eq!(block.gas_used, used);
                assert_eq!(block.gas_limit, limit);
            }
            err => unreachable!("{:?}", err),
        }

        let parent = hp.epoch_header();
        let block = hp.epoch_header_plus_2();
        let result = block.verify_cascading_fields(&parent);
        match result.unwrap_err() {
            Error::UnexpectedHeaderRelation(
                parent_no,
                child_no,
                parent_hash,
                child_parent_hash,
                parent_ts,
                child_ts,
            ) => {
                assert_eq!(parent.number, parent_no);
                assert_eq!(block.number, child_no);
                assert_eq!(parent.hash, parent_hash);
                assert_eq!(block.parent_hash, child_parent_hash);
                assert_eq!(parent.timestamp, parent_ts);
                assert_eq!(block.timestamp, child_ts);
            }
            err => unreachable!("{:?}", err),
        }

        let parent = hp.epoch_header();
        let mut block = hp.epoch_header_plus_1();
        block.gas_used = 0;
        block.gas_limit = 0;
        let result = block.verify_cascading_fields(&parent);
        match result.unwrap_err() {
            Error::UnexpectedGasDiff(number, diff, limit) => {
                assert_eq!(block.number, number);
                assert_eq!(parent.gas_limit / PARAMS_GAS_LIMIT_BOUND_DIVISOR, limit);
                assert_eq!(parent.gas_limit - block.gas_limit, diff);
            }
            err => unreachable!("{:?}", err),
        }
    }

    #[rstest]
    #[case::localnet(localnet())]
    fn test_success_verify_vote_attestation(#[case] hp: Box<dyn Network>) {
        let blocks = vec![
            hp.epoch_header(),
            hp.epoch_header_plus_1(),
            hp.epoch_header_plus_2(),
        ];
        for (i, block) in blocks.iter().enumerate() {
            if i == 0 {
                continue;
            }
            if let Err(e) = block.verify_vote_attestation(&blocks[i - 1]) {
                unreachable!("{} {:?}", block.number, e);
            }
        }
    }

    #[rstest]
    #[case::localnet(localnet())]
    fn test_error_verify_vote_attestation(#[case] hp: Box<dyn Network>) {
        let header = hp.epoch_header_plus_1();
        let parent = hp.epoch_header_plus_1();
        let err = header.verify_vote_attestation(&parent).unwrap_err();
        match err {
            Error::UnexpectedTargetVoteAttestationRelation(
                source,
                parent_target,
                _source_hash,
                _parent_target_hash,
            ) => {
                assert_eq!(header.number - 1, source);
                assert_eq!(parent.number, parent_target);
            }
            err => unreachable!("{:?}", err),
        }

        let mut block = hp.epoch_header_plus_1();
        block.extra_data = vec![];
        let err = block
            .verify_vote_attestation(&hp.epoch_header())
            .unwrap_err();
        match err {
            Error::UnexpectedVoteLength(size) => {
                assert_eq!(size, block.extra_data.len());
            }
            err => unreachable!("{:?}", err),
        }

        let header = hp.epoch_header_plus_2();
        let mut parent = hp.epoch_header_plus_1();
        parent.extra_data = header.extra_data.clone();
        let err = header.verify_vote_attestation(&parent).unwrap_err();
        match err {
            Error::UnexpectedSourceVoteAttestationRelation(
                source,
                parent_target,
                _source_hash,
                _parent_target_hash,
            ) => {
                assert_eq!(parent.number - 1, source);
                assert_eq!(parent.number, parent_target);
            }
            err => unreachable!("{:?}", err),
        }
    }

    #[rstest]
    #[case::localnet(localnet())]
    fn test_error_verify_validator_rotation_inturn(#[case] hp: Box<dyn Network>) {
        let mut header = hp.epoch_header();
        header.difficulty = DIFFICULTY_NOTURN;
        let prev = hp.previous_epoch_header();
        match header.verify_validator_rotation(&prev.epoch.unwrap()).unwrap_err() {
            Error::UnexpectedDifficultyInTurn(e1, e2, e3) => {
                assert_eq!(e1, header.number);
                assert_eq!(e2, header.difficulty);
            }
            err => unreachable!("{:?}", err),
        }
    }

    #[rstest]
    #[case::localnet(localnet())]
    fn test_error_verify_validator_rotation_noturn(#[case] hp: Box<dyn Network>) {
        let mut header = hp.epoch_header();
        header.difficulty = DIFFICULTY_INTURN;
        let prev = hp.previous_epoch_header();
        header.coinbase =
            prev.epoch.clone().unwrap().validators()[1][0..VALIDATOR_BYTES_LENGTH_BEFORE_LUBAN].to_vec();
        match header.verify_validator_rotation(&prev.epoch.unwrap()).unwrap_err() {
            Error::UnexpectedDifficultyNoTurn(e1, e2, e3) => {
                assert_eq!(e1, header.number);
                assert_eq!(e2, header.difficulty);
            }
            err => unreachable!("{:?}", err),
        }
    }
}<|MERGE_RESOLUTION|>--- conflicted
+++ resolved
@@ -308,13 +308,7 @@
     }
 }
 
-// https://github.com/bnb-chain/bsc/blob/33e6f840d25edb95385d23d284846955327b0fcd/consensus/parlia/parlia.go#L342
-<<<<<<< HEAD
-pub fn get_validator_bytes_and_tern_term(extra_data: &[u8]) -> Option<(Validators, u8)> {
-    //TODO ret error
-=======
 pub fn get_validator_bytes_and_tern_term(extra_data: &[u8]) -> Result<(Validators, u8), Error> {
->>>>>>> b10f3fa1
     if extra_data.len() <= EXTRA_VANITY + EXTRA_SEAL {
         return Err(Error::UnexpectedExtraDataLength(extra_data.len()));
     }
@@ -325,26 +319,15 @@
     let start = EXTRA_VANITY + VALIDATOR_NUM_SIZE;
     let end = start + num * VALIDATOR_BYTES_LENGTH;
     let turn_length = extra_data[end];
-<<<<<<< HEAD
-    if !(turn_length == 1 || (turn_length >= 3 && turn_length <= 9)) {
-        return None;
-    }
-    Some((
-=======
     if !(turn_length == 1 || (3..=9).contains(&turn_length)) {
         return Err(Error::UnexpectedTurnLength(turn_length));
     }
     Ok((
->>>>>>> b10f3fa1
         extra_data[start..end]
             .chunks(VALIDATOR_BYTES_LENGTH)
             .map(|s| s.into())
             .collect(),
-<<<<<<< HEAD
-        turn_length
-=======
         turn_length,
->>>>>>> b10f3fa1
     ))
 }
 
