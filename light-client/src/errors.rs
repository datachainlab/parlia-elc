use alloc::string::String;
use alloc::vec::Vec;
use core::fmt::Formatter;

use k256::ecdsa::signature;
use lcp_types::{ClientId, Height, Time, TimeError};
use trie_db::TrieError;

use crate::misc::{Address, BlockNumber, Hash};

type BoxedTrieError = alloc::boxed::Box<TrieError<primitive_types::H256, rlp::DecoderError>>;

#[derive(Debug)]
pub enum Error {
    LCPError(light_client::Error),

    // data conversion error
    TimeError(TimeError),
    RLPDecodeError(rlp::DecoderError),
    ProtoDecodeError(prost::DecodeError),
    UnknownHeaderType(String),
    UnknownClientStateType(String),
    UnknownConsensusStateType(String),
    UnknownMisbehaviourType(String),

    // ClientState error
    MissingLatestHeight,
    MissingTrustLevel,
    UnexpectedStoreAddress(Vec<u8>),
    ClientFrozen(ClientId),
    UnexpectedLatestHeight(Height, Height),

    // ConsensusState error
    AccountNotFound(Address),
    UnexpectedStateValue(Hash, Vec<Vec<u8>>, Option<Vec<u8>>, Vec<u8>),
    UnexpectedTimestamp(TimeError),
    IllegalTimestamp(Time, Time),
    UnexpectedStateRoot(Vec<u8>),
    UnexpectedStorageRoot(Vec<u8>),
    UnexpectedConsensusStateRoot(Vec<u8>),
    UnexpectedCommitmentValue(Vec<u8>),
    UnexpectedHeader(usize, alloc::boxed::Box<Error>),
    UnexpectedValidatorsHash(Vec<u8>),
    UnexpectedPreviousValidatorsHash(Height, Hash, Hash),
    UnexpectedCurrentValidatorsHash(Height, Hash, Hash),

    // Header error
    MissingPreviousTrustedValidators(BlockNumber),
    MissingCurrentTrustedValidators(BlockNumber),
    MissingTrustedValidatorsHeight,
    HeaderNotWithinTrustingPeriod(Time, Time),
    InvalidTrustThreshold(u64, u64),
    MissingTrustedHeight,
    MissingTrustingPeriod,
    UnexpectedTrustedHeight(BlockNumber, BlockNumber),
    EmptyHeader,
    InsufficientHeaderToVerify(BlockNumber, usize, usize),
    InsufficientHeaderToVerifyAcrossCheckpoint(BlockNumber, u64, usize, usize, usize),
    UnexpectedHeaderRevision(u64, u64),
    UnexpectedSignature(BlockNumber, signature::Error),
    MissingVanityInExtraData(BlockNumber, usize, usize),
    MissingSignatureInExtraData(BlockNumber, usize, usize),
    UnexpectedValidatorInNonEpochBlock(BlockNumber),
    UnexpectedValidatorInEpochBlock(BlockNumber),
    UnexpectedMixHash(BlockNumber),
    UnexpectedUncleHash(BlockNumber),
    UnexpectedDifficulty(BlockNumber, u64),
    UnexpectedNonce(BlockNumber),
    UnexpectedRecoveryId(BlockNumber),
    UnexpectedEncodedPoint(BlockNumber),
    UnexpectedAddress(BlockNumber),
    UnexpectedCoinbase(BlockNumber),
    UnexpectedDoubleSign(BlockNumber, Address),
    MissingSignerInValidator(BlockNumber, Address),
    UnexpectedGasDiff(BlockNumber, u64, u64),
    UnexpectedGasUsed(BlockNumber, u64, u64),
    UnexpectedHeaderRelation(BlockNumber, BlockNumber),
    ProofRLPError(rlp::DecoderError),
    InvalidProofFormatError(Vec<u8>),
    InsufficientPreviousValidators(usize, usize),
    InsufficientCurrentValidators(usize, usize),
<<<<<<< HEAD

    // Misbehaviour
    MissingHeader1,
    MissingHeader2,
    UnexpectedClientId(String),
    UnexpectedDifferentHeight(Height, Height),
    UnexpectedSameBlockHash(Height),
=======
    TrieError(BoxedTrieError),
>>>>>>> 61dcbbcc
}

impl core::fmt::Display for Error {
    fn fmt(&self, f: &mut Formatter<'_>) -> core::fmt::Result {
        match self {
            Error::LCPError(e) => write!(f, "LCPError: {}", e),
            Error::TimeError(e) => write!(f, "TimeError: {}", e),
            Error::RLPDecodeError(e) => write!(f, "RLPDecodeError : {}", e),
            Error::ProtoDecodeError(e) => write!(f, "ProtoDecodeError: {}", e),
            Error::UnknownHeaderType(e) => write!(f, "UnknownHeaderType: {}", e),
            Error::UnknownClientStateType(e) => write!(f, "UnknownClientStateType: {}", e),
            Error::UnknownConsensusStateType(e) => write!(f, "UnknownClientStateType: {}", e),
            Error::MissingLatestHeight => write!(f, "MissingLatestHeight"),
            Error::MissingTrustLevel => write!(f, "MissingTrustLevel"),
            Error::UnexpectedStoreAddress(e) => write!(f, "UnexpectedStoreAddress: {:?}", e),
            Error::ClientFrozen(e) => write!(f, "ClientFrozen: {}", e),
            Error::UnexpectedLatestHeight(e1, e2) => {
                write!(f, "UnexpectedLatestHeight: {} {}", e1, e2)
            }
            Error::AccountNotFound(e) => write!(f, "AccountNotFound: {:?}", e),
            Error::UnexpectedTimestamp(e) => write!(f, "UnexpectedTimestamp: {}", e),
            Error::UnexpectedStateRoot(e) => write!(f, "UnexpectedStateRoot: {:?}", e),
            Error::UnexpectedConsensusStateRoot(e) => {
                write!(f, "UnexpectedConsensusStateRoot: {:?}", e)
            }
            Error::UnexpectedStorageRoot(e) => write!(f, "UnexpectedStorageRoot: {:?}", e),
            Error::UnexpectedCommitmentValue(e) => write!(f, "UnexpectedCommitmentValue: {:?}", e),
            Error::HeaderNotWithinTrustingPeriod(e1, e2) => {
                write!(f, "HeaderNotWithinTrustingPeriod: {} {}", e1, e2)
            }
            Error::InvalidTrustThreshold(e1, e2) => {
                write!(f, "InvalidTrustThreshold: {} {}", e1, e2)
            }
            Error::MissingTrustedHeight => write!(f, "MissingTrustedHeight"),
            Error::UnexpectedTrustedHeight(e1, e2) => {
                write!(f, "UnexpectedTrustedHeight: {} {}", e1, e2)
            }
            Error::EmptyHeader => write!(f, "EmptyHeader"),
            Error::InsufficientHeaderToVerify(e1, e2, e3) => {
                write!(f, "InsufficientHeaderToVerify: {} {} {}", e1, e2, e3)
            }
            Error::UnexpectedHeaderRevision(e1, e2) => {
                write!(f, "UnexpectedHeaderRevision: {} {}", e1, e2)
            }
            Error::UnexpectedSignature(e1, e2) => write!(f, "UnexpectedSignature: {} {}", e1, e2),
            Error::MissingVanityInExtraData(e1, e2, e3) => {
                write!(f, "MissingVanityInExtraData: {} {} {}", e1, e2, e3)
            }
            Error::MissingSignatureInExtraData(e1, e2, e3) => {
                write!(f, "MissingSignatureInExtraData: {} {} {}", e1, e2, e3)
            }
            Error::UnexpectedValidatorInNonEpochBlock(e) => {
                write!(f, "UnexpectedValidatorInNonEpochBlock: {}", e)
            }
            Error::UnexpectedValidatorInEpochBlock(e) => {
                write!(f, "UnexpectedValidatorInEpochBlock: {}", e)
            }
            Error::UnexpectedMixHash(e) => write!(f, "UnexpectedMixHash: {}", e),
            Error::UnexpectedUncleHash(e) => write!(f, "UnexpectedUncleHash: {}", e),
            Error::UnexpectedDifficulty(e1, e2) => write!(f, "UnexpectedDifficulty: {} {}", e1, e2),
            Error::UnexpectedNonce(e) => write!(f, "UnexpectedNonce: {}", e),
            Error::UnexpectedRecoveryId(e) => write!(f, "UnexpectedRecoveryId: {}", e),
            Error::UnexpectedEncodedPoint(e) => write!(f, "UnexpectedEncodedPoint: {}", e),
            Error::UnexpectedAddress(e) => write!(f, "UnexpectedAddress: {}", e),
            Error::UnexpectedCoinbase(e) => write!(f, "UnexpectedCoinbase: {}", e),
            Error::UnexpectedDoubleSign(e1, e2) => {
                write!(f, "UnexpectedDoubleSign: {} {:?}", e1, e2)
            }
            Error::MissingSignerInValidator(e1, e2) => {
                write!(f, "MissingSignerInValidator: {} {:?}", e1, e2)
            }
            Error::UnexpectedGasDiff(e1, e2, e3) => {
                write!(f, "UnexpectedGasDiff: {} {} {}", e1, e2, e3)
            }
            Error::UnexpectedGasUsed(e1, e2, e3) => {
                write!(f, "UnexpectedGasUsed: {} {} {}", e1, e2, e3)
            }
            Error::UnexpectedHeaderRelation(e1, e2) => {
                write!(f, "UnexpectedHeaderRelation: {} {}", e1, e2)
            }
            Error::MissingTrustingPeriod => write!(f, "MissingTrustingPeriod"),
            Error::IllegalTimestamp(e1, e2) => write!(f, "IllegalTimestamp: {} {}", e1, e2),
            Error::UnexpectedHeader(e1, e3) => write!(f, "UnexpectedHeader: {} {:?}", e1, e3),
            Error::ProofRLPError(e) => write!(f, "ProofRLPError : {}", e),
            Error::UnexpectedValidatorsHash(e) => write!(f, "UnexpectedValidatorsHash : {:?}", e),
            Error::UnexpectedPreviousValidatorsHash(e1, e2, e3) => write!(
                f,
                "UnexpectedPreviousValidatorsHash : {} {:?} {:?}",
                e1, e2, e3
            ),
            Error::UnexpectedCurrentValidatorsHash(e1, e2, e3) => write!(
                f,
                "UnexpectedCurrentValidatorsHash : {} {:?} {:?}",
                e1, e2, e3
            ),
            Error::MissingPreviousTrustedValidators(e) => {
                write!(f, "MissingPreviousTrustedValidators : {}", e)
            }
            Error::MissingCurrentTrustedValidators(e) => {
                write!(f, "MissingCurrentTrustedValidators : {}", e)
            }
            Error::MissingTrustedValidatorsHeight => {
                write!(f, "MissingTrustedValidatorsHeight")
            }
            Error::InsufficientPreviousValidators(e1, e2) => {
                write!(f, "InsufficientPreviousValidators : {} {}", e1, e2)
            }
            Error::InsufficientCurrentValidators(e1, e2) => {
                write!(f, "InsufficientCurrentValidators : {} {}", e1, e2)
            }
            Error::InsufficientHeaderToVerifyAcrossCheckpoint(e1, e2, e3, e4, e5) => {
                write!(
                    f,
                    "InsufficientHeaderToVerifyAcrossCheckpoint : {} {} {} {} {}",
                    e1, e2, e3, e4, e5
                )
            }
<<<<<<< HEAD
            Error::MissingHeader1 => write!(f, "MissingHeader1"),
            Error::MissingHeader2 => write!(f, "MissingHeader2"),
            Error::UnexpectedClientId(e1) => write!(f, "UnexpectedClientId : {}", e1),
            Error::UnexpectedDifferentHeight(e1, e2) => {
                write!(f, "UnexpectedDifferentHeight : {} {}", e1, e2)
            }
            Error::UnexpectedSameBlockHash(e1) => {
                write!(f, "UnexpectedSameBlockHash : {}", e1)
            }
            Error::UnknownMisbehaviourType(e1) => write!(f, "UnknownMisbehaviourType : {}", e1),
=======
            Error::UnexpectedStateValue(e1, e2, e3, e4) => {
                write!(
                    f,
                    "UnexpectedStateValue : {:?} {:?} {:?} {:?}",
                    e1, e2, e3, e4
                )
            }
            Error::TrieError(e1) => {
                write!(f, "TrieError : {:?}", e1)
            }
            Error::InvalidProofFormatError(e1) => {
                write!(f, "InvalidProofFormatError : {:?}", e1)
            }
>>>>>>> 61dcbbcc
        }
    }
}

impl light_client::LightClientSpecificError for Error {}<|MERGE_RESOLUTION|>--- conflicted
+++ resolved
@@ -79,7 +79,6 @@
     InvalidProofFormatError(Vec<u8>),
     InsufficientPreviousValidators(usize, usize),
     InsufficientCurrentValidators(usize, usize),
-<<<<<<< HEAD
 
     // Misbehaviour
     MissingHeader1,
@@ -87,9 +86,7 @@
     UnexpectedClientId(String),
     UnexpectedDifferentHeight(Height, Height),
     UnexpectedSameBlockHash(Height),
-=======
     TrieError(BoxedTrieError),
->>>>>>> 61dcbbcc
 }
 
 impl core::fmt::Display for Error {
@@ -207,7 +204,6 @@
                     e1, e2, e3, e4, e5
                 )
             }
-<<<<<<< HEAD
             Error::MissingHeader1 => write!(f, "MissingHeader1"),
             Error::MissingHeader2 => write!(f, "MissingHeader2"),
             Error::UnexpectedClientId(e1) => write!(f, "UnexpectedClientId : {}", e1),
@@ -218,7 +214,6 @@
                 write!(f, "UnexpectedSameBlockHash : {}", e1)
             }
             Error::UnknownMisbehaviourType(e1) => write!(f, "UnknownMisbehaviourType : {}", e1),
-=======
             Error::UnexpectedStateValue(e1, e2, e3, e4) => {
                 write!(
                     f,
@@ -232,7 +227,6 @@
             Error::InvalidProofFormatError(e1) => {
                 write!(f, "InvalidProofFormatError : {:?}", e1)
             }
->>>>>>> 61dcbbcc
         }
     }
 }
