--- conflicted
+++ resolved
@@ -407,7 +407,6 @@
             Error::UnexpectedHeaderRLP(e1) => {
                 write!(f, "UnexpectedHeaderRLP : {}", e1)
             }
-<<<<<<< HEAD
             Error::MissingForkSpec(e1, e2) => {
                 write!(f, "MissingForkSpec : {}  {}", e1, e2)
             }
@@ -431,10 +430,9 @@
             }
             Error::UnsupportedMinimumHeightForkSpec(e1) => {
                 write!(f, "UnsupportedMinimumHeightForkSpec : {}", e1)
-=======
+            }
             Error::VerifyAccountError(e1) => {
                 write!(f, "VerifyAccountError : {}", e1)
->>>>>>> b83c8428
             }
         }
     }
