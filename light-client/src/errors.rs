use alloc::string::String;
use alloc::vec::Vec;
use core::fmt::Formatter;

use k256::ecdsa::signature;
use light_client::commitments::{CommitmentPrefix, Error as CommitmentError};
use light_client::types::{Any, ClientId, Height, Time, TimeError};
use trie_db::TrieError;

use crate::misc::{Address, BlockNumber, Hash};

type BoxedTrieError = alloc::boxed::Box<TrieError<primitive_types::H256, rlp::DecoderError>>;

#[derive(Debug)]
pub enum Error {
    // data conversion error
    TimestampOverflowError(u128),
    TimeError(TimeError),
    RLPDecodeError(rlp::DecoderError),
    ProtoDecodeError(prost::DecodeError),
    ProtoEncodeError(prost::EncodeError),
    UnknownHeaderType(String),
    UnknownClientStateType(String),
    UnknownConsensusStateType(String),
    UnknownMisbehaviourType(String),
    UnexpectedClientType(String),
    LCPCommitmentError(CommitmentError),

    // ClientState error
    MissingLatestHeight,
    UnexpectedStoreAddress(Vec<u8>),
    UnexpectedCommitmentSlot(Vec<u8>),
    ClientFrozen(ClientId),
    UnexpectedProofHeight(Height, Height),
    UnexpectedRevisionHeight(u64),

    // ConsensusState error
    AccountNotFound(Address),
    UnexpectedStateValue(
        Hash,
        Vec<Vec<u8>>,
        Option<Vec<u8>>,
        Vec<u8>,
        Option<Vec<u8>>,
    ),
    IllegalTimestamp(Time, Time),
    UnexpectedStateRoot(Vec<u8>),
    UnexpectedStorageRoot(Vec<u8>),
    UnexpectedConsensusStateRoot(Vec<u8>),
    UnexpectedHeader(usize, alloc::boxed::Box<Error>),
    UnexpectedValidatorsHashSize(Vec<u8>),

    // Header error
    UnsupportedMinimumTimestamp(Time),
    UnsupportedMinimumHeight(Height),
    MissingPreviousValidators(BlockNumber),
    MissingCurrentValidators(BlockNumber),
    OutOfTrustingPeriod(Time, Time),
    HeaderFromFuture(Time, core::time::Duration, Time),
    MissingTrustedHeight,
    MissingTrustingPeriod,
    NegativeMaxClockDrift,
    UnexpectedTrustedHeight(BlockNumber, BlockNumber),
    EmptyHeader,
    UnexpectedHeaderRevision(u64, u64),
    UnexpectedLatestHeightRevision(u64, u64),
    UnexpectedSignature(BlockNumber, signature::Error),
    MissingVanityInExtraData(BlockNumber, usize, usize),
    MissingSignatureInExtraData(BlockNumber, usize, usize),
    UnexpectedMixHash(BlockNumber),
    UnexpectedUncleHash(BlockNumber),
    UnexpectedDifficulty(BlockNumber, u64),
    UnexpectedNonce(BlockNumber),
    UnexpectedRecoveryId(BlockNumber),
    UnexpectedAddress(BlockNumber),
    UnexpectedCoinbase(BlockNumber),
    MissingSignerInValidator(BlockNumber, Address),
    UnexpectedGasDiff(BlockNumber, u64, u64),
    UnexpectedGasUsed(BlockNumber, u64, u64),
    UnexpectedHeaderRelation(BlockNumber, BlockNumber, Hash, Vec<u8>, u64, u64),
    ProofRLPError(rlp::DecoderError),
    InvalidProofFormatError(Vec<u8>),
    MissingValidatorInEpochBlock(BlockNumber),
    MissingTurnLengthInEpochBlock(BlockNumber),
    MissingEpochInfoInEpochBlock(BlockNumber),
    MissingNextValidatorSet(BlockNumber),
    UnexpectedPreviousValidatorsHash(Height, Height, Hash, Hash),
    UnexpectedCurrentValidatorsHash(Height, Height, Hash, Hash),
    InvalidVerifyingHeaderLength(BlockNumber, usize),
    InsufficientHonestValidator(Hash, usize, usize),
    MissingValidatorToVerifySeal(BlockNumber),
    MissingValidatorToVerifyVote(BlockNumber),
    UnexpectedNextCheckpointHeader(BlockNumber, BlockNumber),
    UnexpectedNextNextCheckpointHeader(BlockNumber, BlockNumber),
    MissingTrustedCurrentValidators(BlockNumber),
    UnexpectedDifficultyInTurn(BlockNumber, u64, usize),
    UnexpectedDifficultyNoTurn(BlockNumber, u64, usize),
    UnexpectedUntrustedValidatorsHashInEpoch(Height, Height, Hash, Hash),
    UnexpectedCurrentValidatorsHashInEpoch(Height, Height, Hash, Hash),
    UnexpectedUntrustedValidators(BlockNumber, BlockNumber),

    // Vote attestation
    UnexpectedTooManyHeadersToFinalize(BlockNumber, usize),
    UnexpectedVoteRelation(BlockNumber, usize, Option<alloc::boxed::Box<Error>>),
    UnexpectedSourceInGrandChild(BlockNumber, BlockNumber, Hash, Hash),
    UnexpectedVoteLength(usize),
    UnexpectedVoteAttestationExtraLength(usize),
    UnexpectedTargetVoteAttestationRelation(BlockNumber, BlockNumber, Hash, Hash),
    UnexpectedSourceVoteAttestationRelation(BlockNumber, BlockNumber, Hash, Hash),
    UnexpectedBLSSignature(BlockNumber, milagro_bls::AmclError),
    UnexpectedBLSPubkey(BlockNumber, milagro_bls::AmclError),
    FailedToVerifyBLSSignature(BlockNumber, usize),
    InsufficientValidatorCount(BlockNumber, usize, usize),
    UnexpectedVoteAddressCount(BlockNumber, usize, usize),
    UnexpectedBLSSignatureLength(usize),
    UnexpectedTurnLength(u8),
    UnexpectedExtraDataLength(usize),

    // Misbehaviour
    MissingHeader1,
    MissingHeader2,
    UnexpectedClientId(String),
    UnexpectedDifferentHeight(Height, Height),
    UnexpectedSameBlockHash(Height),

    TrieError(BoxedTrieError, Hash, Vec<Vec<u8>>, Vec<u8>),

    // Framework
    LCPError(light_client::Error),
}

impl core::fmt::Display for Error {
    fn fmt(&self, f: &mut Formatter<'_>) -> core::fmt::Result {
        match self {
            Error::TimestampOverflowError(e) => write!(f, "TimestampOverflowError: {}", e),
            Error::TimeError(e) => write!(f, "TimeError: {}", e),
            Error::RLPDecodeError(e) => write!(f, "RLPDecodeError : {}", e),
            Error::ProtoDecodeError(e) => write!(f, "ProtoDecodeError: {}", e),
            Error::ProtoEncodeError(e) => write!(f, "ProtoEncodeError: {}", e),
            Error::UnknownHeaderType(e) => write!(f, "UnknownHeaderType: {}", e),
            Error::UnknownClientStateType(e) => write!(f, "UnknownClientStateType: {}", e),
            Error::UnknownConsensusStateType(e) => write!(f, "UnknownClientStateType: {}", e),
            Error::MissingLatestHeight => write!(f, "MissingLatestHeight"),
            Error::UnexpectedStoreAddress(e) => write!(f, "UnexpectedStoreAddress: {:?}", e),
            Error::UnexpectedCommitmentSlot(e) => write!(f, "UnexpectedCommitmentSlot: {:?}", e),
            Error::ClientFrozen(e) => write!(f, "ClientFrozen: {}", e),
            Error::UnexpectedProofHeight(e1, e2) => {
                write!(f, "UnexpectedProofHeight: {} {}", e1, e2)
            }
            Error::AccountNotFound(e) => write!(f, "AccountNotFound: {:?}", e),
            Error::UnexpectedStateRoot(e) => write!(f, "UnexpectedStateRoot: {:?}", e),
            Error::UnexpectedConsensusStateRoot(e) => {
                write!(f, "UnexpectedConsensusStateRoot: {:?}", e)
            }
            Error::UnexpectedStorageRoot(e) => write!(f, "UnexpectedStorageRoot: {:?}", e),
            Error::OutOfTrustingPeriod(e1, e2) => {
                write!(f, "OutOfTrustingPeriod: {} {}", e1, e2)
            }
            Error::HeaderFromFuture(e1, e2, e3) => {
                write!(f, "HeaderFromFuture: {} {:?} {}", e1, e2, e3)
            }
            Error::MissingTrustedHeight => write!(f, "MissingTrustedHeight"),
            Error::UnexpectedTrustedHeight(e1, e2) => {
                write!(f, "UnexpectedTrustedHeight: {} {}", e1, e2)
            }
            Error::EmptyHeader => write!(f, "EmptyHeader"),
            Error::UnexpectedHeaderRevision(e1, e2) => {
                write!(f, "UnexpectedHeaderRevision: {} {}", e1, e2)
            }
            Error::UnexpectedLatestHeightRevision(e1, e2) => {
                write!(f, "UnexpectedLatestHeightRevision: {} {}", e1, e2)
            }
            Error::UnexpectedSignature(e1, e2) => write!(f, "UnexpectedSignature: {} {}", e1, e2),
            Error::MissingVanityInExtraData(e1, e2, e3) => {
                write!(f, "MissingVanityInExtraData: {} {} {}", e1, e2, e3)
            }
            Error::MissingSignatureInExtraData(e1, e2, e3) => {
                write!(f, "MissingSignatureInExtraData: {} {} {}", e1, e2, e3)
            }
            Error::UnexpectedValidatorsHashSize(e) => {
                write!(f, "UnexpectedValidatorsHashSize: {:?}", e)
            }
            Error::UnexpectedUncleHash(e) => write!(f, "UnexpectedUncleHash: {}", e),
            Error::UnexpectedDifficulty(e1, e2) => write!(f, "UnexpectedDifficulty: {} {}", e1, e2),
            Error::UnexpectedNonce(e) => write!(f, "UnexpectedNonce: {}", e),
            Error::UnexpectedRecoveryId(e) => write!(f, "UnexpectedRecoveryId: {}", e),
            Error::UnexpectedAddress(e) => write!(f, "UnexpectedAddress: {}", e),
            Error::UnexpectedCoinbase(e) => write!(f, "UnexpectedCoinbase: {}", e),
            Error::MissingSignerInValidator(e1, e2) => {
                write!(f, "MissingSignerInValidator: {} {:?}", e1, e2)
            }
            Error::UnexpectedGasDiff(e1, e2, e3) => {
                write!(f, "UnexpectedGasDiff: {} {} {}", e1, e2, e3)
            }
            Error::UnexpectedGasUsed(e1, e2, e3) => {
                write!(f, "UnexpectedGasUsed: {} {} {}", e1, e2, e3)
            }
            Error::UnexpectedHeaderRelation(e1, e2, e3, e4, e5, e6) => {
                write!(
                    f,
                    "UnexpectedHeaderRelation: {} {} {:?} {:?} {} {}",
                    e1, e2, e3, e4, e5, e6
                )
            }
            Error::MissingTrustingPeriod => write!(f, "MissingTrustingPeriod"),
            Error::NegativeMaxClockDrift => write!(f, "NegativeMaxClockDrift"),
            Error::IllegalTimestamp(e1, e2) => write!(f, "IllegalTimestamp: {} {}", e1, e2),
            Error::UnexpectedHeader(e1, e3) => write!(f, "UnexpectedHeader: {} {:?}", e1, e3),
            Error::ProofRLPError(e) => write!(f, "ProofRLPError : {}", e),
            Error::MissingHeader1 => write!(f, "MissingHeader1"),
            Error::MissingHeader2 => write!(f, "MissingHeader2"),
            Error::UnexpectedClientId(e1) => write!(f, "UnexpectedClientId : {}", e1),
            Error::UnexpectedDifferentHeight(e1, e2) => {
                write!(f, "UnexpectedDifferentHeight : {} {}", e1, e2)
            }
            Error::UnexpectedSameBlockHash(e1) => {
                write!(f, "UnexpectedSameBlockHash : {}", e1)
            }
            Error::UnknownMisbehaviourType(e1) => write!(f, "UnknownMisbehaviourType : {}", e1),
            Error::UnexpectedStateValue(e1, e2, e3, e4, e5) => {
                write!(
                    f,
                    "UnexpectedStateValue : {:?} {:?} {:?} {:?} {:?}",
                    e1, e2, e3, e4, e5
                )
            }
            Error::TrieError(e1, e2, e3, e4) => {
                write!(f, "TrieError : {:?} {:?} {:?} {:?}", e1, e2, e3, e4)
            }
            Error::InvalidProofFormatError(e1) => {
                write!(f, "InvalidProofFormatError : {:?}", e1)
            }
            Error::UnexpectedVoteLength(e1) => {
                write!(f, "UnexpectedVoteLength : {:?}", e1)
            }
            Error::UnexpectedVoteAttestationExtraLength(e1) => {
                write!(f, "UnexpectedVoteAttestationExtraLength : {:?}", e1)
            }
            Error::UnexpectedTargetVoteAttestationRelation(e1, e2, e3, e4) => {
                write!(
                    f,
                    "UnexpectedTargetVoteAttestationRelation : {:?} {:?} {:?} {:?}",
                    e1, e2, e3, e4
                )
            }
            Error::UnexpectedSourceVoteAttestationRelation(e1, e2, e3, e4) => {
                write!(
                    f,
                    "UnexpectedSourceVoteAttestationRelation : {:?} {:?} {:?} {:?}",
                    e1, e2, e3, e4
                )
            }
            Error::UnexpectedBLSSignature(e1, e2) => {
                write!(f, "UnexpectedBLSSignature : {:?} {:?}", e1, e2)
            }
            Error::FailedToVerifyBLSSignature(e1, e2) => {
                write!(f, "FailedToVerifyBLSSignature : {:?} {:?}", e1, e2)
            }
            Error::UnexpectedVoteAddressCount(e1, e2, e3) => {
                write!(f, "UnexpectedVoteAddressCount : {:?} {:?} {:?}", e1, e2, e3)
            }
            Error::InsufficientValidatorCount(e1, e2, e3) => {
                write!(f, "InsufficientValidatorCount : {:?} {:?} {:?}", e1, e2, e3)
            }
            Error::UnexpectedBLSSignatureLength(e1) => {
                write!(f, "UnexpectedBLSSignatureLength : {:?}", e1)
            }
            Error::UnexpectedBLSPubkey(e1, e2) => {
                write!(f, "UnexpectedBLSPubkey : {:?} {:?}", e1, e2)
            }
            Error::MissingValidatorInEpochBlock(e1) => {
                write!(f, "MissingValidatorInEpochBlock : {:?}", e1)
            }
            Error::MissingEpochInfoInEpochBlock(e1) => {
                write!(f, "MissingEpochInfoInEpochBlock : {:?}", e1)
            }
            Error::MissingTurnLengthInEpochBlock(e1) => {
                write!(f, "MissingTurnLengthInEpochBlock : {:?}", e1)
            }
            Error::MissingPreviousValidators(e1) => {
                write!(f, "MissingPreviousValidators : {:?}", e1)
            }
            Error::MissingCurrentValidators(e1) => {
                write!(f, "MissingCurrentValidators : {:?}", e1)
            }
            Error::UnexpectedMixHash(e1) => {
                write!(f, "UnexpectedMixHash : {:?}", e1)
            }
            Error::UnexpectedPreviousValidatorsHash(e1, e2, e3, e4) => {
                write!(
                    f,
                    "UnexpectedPreviousValidatorsHash : {:?} {:?} {:?} {:?}",
                    e1, e2, e3, e4
                )
            }
            Error::UnexpectedCurrentValidatorsHash(e1, e2, e3, e4) => {
                write!(
                    f,
                    "UnexpectedCurrentValidatorsHash : {:?} {:?} {:?} {:?}",
                    e1, e2, e3, e4
                )
            }
            Error::UnexpectedSourceInGrandChild(e1, e2, e3, e4) => {
                write!(
                    f,
                    "UnexpectedSourceInGrandChild : {} {} {:?} {:?}",
                    e1, e2, e3, e4
                )
            }
            Error::InvalidVerifyingHeaderLength(e1, e2) => {
                write!(f, "InvalidVerifyingHeaderLength : {} {}", e1, e2)
            }
            Error::UnexpectedTooManyHeadersToFinalize(e1, e2) => {
                write!(f, "UnexpectedTooManyHeadersToFinalize : {} {}", e1, e2)
            }
            Error::UnexpectedVoteRelation(e1, e2, e3) => {
                write!(f, "UnexpectedVoteRelation : {} {} {:?}", e1, e2, e3)
            }
            Error::InsufficientHonestValidator(e1, e2, e3) => {
                write!(f, "InsufficientHonestValidator : {:?} {} {}", e1, e2, e3)
            }
            Error::MissingNextValidatorSet(e1) => {
                write!(f, "MissingNextValidatorSet : {}", e1)
            }
            Error::MissingValidatorToVerifySeal(e1) => {
                write!(f, "MissingValidatorToVerifySeal : {:?}", e1)
            }
            Error::MissingValidatorToVerifyVote(e1) => {
                write!(f, "MissingValidatorToVerifyVote : {:?}", e1)
            }
            Error::UnexpectedNextCheckpointHeader(e1, e2) => {
                write!(f, "UnexpectedNextCheckpointHeader : {} {}", e1, e2)
            }
            Error::UnexpectedNextNextCheckpointHeader(e1, e2) => {
                write!(f, "UnexpectedNextNextCheckpointHeader : {} {}", e1, e2)
            }
            Error::MissingTrustedCurrentValidators(e1) => {
                write!(f, "MissingTrustedCurrentValidators : {}", e1)
            }
            Error::UnexpectedClientType(e1) => {
                write!(f, "UnexpectedClientType : {}", e1)
            }
            Error::LCPCommitmentError(e1) => {
                write!(f, "LCPCommitmentError : {}", e1)
            }
            Error::LCPError(e1) => {
                write!(f, "LCPError: {}", e1)
            }
            Error::UnexpectedDifficultyInTurn(e1, e2, e3) => {
                write!(f, "UnexpectedDifficultyInTurn : {} {} {}", e1, e2, e3)
            }
            Error::UnexpectedDifficultyNoTurn(e1, e2, e3) => {
                write!(f, "UnexpectedDifficultyNoTurn : {} {} {}", e1, e2, e3)
            }
            Error::UnexpectedTurnLength(e1) => {
                write!(f, "UnexpectedTurnLength : {}", e1)
            }
            Error::UnexpectedExtraDataLength(e1) => {
                write!(f, "UnexpectedExtraDataLength: {}", e1)
            }
            Error::UnexpectedUntrustedValidatorsHashInEpoch(e1, e2, e3, e4) => {
                write!(
                    f,
                    "UnexpectedUntrustedValidatorsHashInEpoch : {:?} {:?} {:?} {:?}",
                    e1, e2, e3, e4
                )
            }
            Error::UnexpectedCurrentValidatorsHashInEpoch(e1, e2, e3, e4) => {
                write!(
                    f,
                    "UnexpectedCurrentValidatorsHashInEpoch : {:?} {:?} {:?} {:?}",
                    e1, e2, e3, e4
                )
            }
<<<<<<< HEAD
            Error::UnexpectedUntrustedValidators(e1, e2) => {
                write!(f, "UnexpectedUntrustedValidators : {} {}", e1, e2)
=======
            Error::UnsupportedMinimumTimestamp(e1) => {
                write!(f, "UnsupportedMinimumTimestamp : {:?}", e1)
            }
            Error::UnsupportedMinimumHeight(e1) => {
                write!(f, "UnsupportedMinimumHeight : {:?}", e1)
            }
            Error::UnexpectedRevisionHeight(e1) => {
                write!(f, "UnexpectedRevisionHeight : {}", e1)
>>>>>>> 3e8eefff
            }
        }
    }
}

#[derive(Debug)]
pub enum ClientError {
    LatestHeight {
        cause: Error,
        client_id: ClientId,
    },
    CreateClient {
        cause: Error,
        client_state: Any,
        consensus_sate: Any,
    },
    UpdateClient {
        cause: Error,
        client_id: ClientId,
        message: Any,
    },
    VerifyMembership {
        cause: Error,
        client_id: ClientId,
        prefix: CommitmentPrefix,
        path: String,
        value: Vec<u8>,
        proof_height: Height,
        proof: Vec<u8>,
    },
    VerifyNonMembership {
        cause: Error,
        client_id: ClientId,
        prefix: CommitmentPrefix,
        path: String,
        proof_height: Height,
        proof: Vec<u8>,
    },
}

impl core::fmt::Display for ClientError {
    fn fmt(&self, f: &mut Formatter<'_>) -> core::fmt::Result {
        match self {
            ClientError::LatestHeight {
                cause,
                client_id
            } => write!(
                f,
                "LatestHeight: cause={}\nclient_id={}",
                cause, client_id
            ),
            ClientError::CreateClient {cause, client_state, consensus_sate} => write!(
                f,
                "CreateClient: cause={}\nclient_state={:?}\nconsensus_state={:?}",
                cause, client_state, consensus_sate
            ),
            ClientError::UpdateClient{cause, client_id, message} => write!(
                f,
                "CreateClient: cause={}\nclient_id={:?}\nmessage={:?}",
                cause, client_id, message
            ),
            ClientError::VerifyMembership {
                cause, client_id,
                prefix,
                path,
                value,
                proof_height,
                proof
            } => write!(
                f,
                "VerifyMembership: cause={}\nclient_id={:?}\nprefix={:?}\npath={:?}\nvalue={:?}\nproof_height={:?}\nproof={:?}",
                cause, client_id, prefix, path, value, proof_height, proof
            ),
            ClientError::VerifyNonMembership {
                cause, client_id,
                prefix,
                path,
                proof_height,
                proof
            } => write!(
                f,
                "VerifyNonMembership: cause={}\nclient_id={:?}\nprefix={:?}\npath={:?}\nproof_height={:?}\nproof={:?}",
                cause, client_id, prefix, path, proof_height, proof
            ),
        }
    }
}
impl light_client::LightClientSpecificError for ClientError {}<|MERGE_RESOLUTION|>--- conflicted
+++ resolved
@@ -372,10 +372,9 @@
                     e1, e2, e3, e4
                 )
             }
-<<<<<<< HEAD
             Error::UnexpectedUntrustedValidators(e1, e2) => {
                 write!(f, "UnexpectedUntrustedValidators : {} {}", e1, e2)
-=======
+            }
             Error::UnsupportedMinimumTimestamp(e1) => {
                 write!(f, "UnsupportedMinimumTimestamp : {:?}", e1)
             }
@@ -384,7 +383,6 @@
             }
             Error::UnexpectedRevisionHeight(e1) => {
                 write!(f, "UnexpectedRevisionHeight : {}", e1)
->>>>>>> 3e8eefff
             }
         }
     }
