use alloc::string::String;
use alloc::vec::Vec;
use core::fmt::Formatter;

use crate::fork_spec::ForkSpec;
use crate::misc::{Address, BlockNumber, Hash};
use k256::ecdsa::signature;
use light_client::commitments::{CommitmentPrefix, Error as CommitmentError};
use light_client::types::{Any, ClientId, Height, Time, TimeError};
use trie_db::TrieError;

type BoxedTrieError = alloc::boxed::Box<TrieError<primitive_types::H256, rlp::DecoderError>>;

#[derive(Debug)]
pub enum Error {
    // data conversion error
    TimestampOverflowError(u128),
    TimeError(TimeError),
    RLPDecodeError(rlp::DecoderError),
    ProtoDecodeError(prost::DecodeError),
    ProtoEncodeError(prost::EncodeError),
    UnknownHeaderType(String),
    UnknownClientStateType(String),
    UnknownConsensusStateType(String),
    UnknownMisbehaviourType(String),
    UnexpectedClientType(String),
    LCPCommitmentError(CommitmentError),
    VerifyAccountError(alloc::boxed::Box<Error>),

    // ClientState error
    MissingLatestHeight,
    UnexpectedStoreAddress(Vec<u8>),
    UnexpectedCommitmentSlot(Vec<u8>),
    ClientFrozen(ClientId),
    UnexpectedProofHeight(Height, Height),
    UnexpectedRevisionHeight(u64),
    EmptyForkSpec,
    UnsupportedMinimumTimestampForkSpec(u64),
    UnsupportedMinimumHeightForkSpec(u64),
    UnsupportedMinimumTimestamp(Time),
    UnsupportedMinimumHeight(Height),

    // ConsensusState error
    AccountNotFound(Address),
    UnexpectedStateValue(
        Hash,
        Vec<Vec<u8>>,
        Option<Vec<u8>>,
        Vec<u8>,
        Option<Vec<u8>>,
    ),
    IllegalTimestamp(Time, Time),
    UnexpectedStateRoot(Vec<u8>),
    UnexpectedStorageRoot(Vec<u8>),
    UnexpectedConsensusStateRoot(Vec<u8>),
    UnexpectedHeader(usize, alloc::boxed::Box<Error>),
    UnexpectedValidatorsHashSize(Vec<u8>),

    // Header error
    MissingPreviousValidators(BlockNumber),
    MissingCurrentValidators(BlockNumber),
    OutOfTrustingPeriod(Time, Time),
    HeaderFromFuture(Time, core::time::Duration, Time),
    MissingTrustedHeight,
    MissingTrustingPeriod,
    NegativeMaxClockDrift,
    UnexpectedTrustedEpoch(BlockNumber, BlockNumber, BlockNumber, BlockNumber),
    UnexpectedTrustedHeight(BlockNumber, BlockNumber),
    EmptyHeader,
    UnexpectedHeaderRevision(u64, u64),
    UnexpectedLatestHeightRevision(u64, u64),
    UnexpectedSignature(BlockNumber, signature::Error),
    MissingVanityInExtraData(BlockNumber, usize, usize),
    MissingSignatureInExtraData(BlockNumber, usize, usize),
    UnexpectedMixHash(BlockNumber, Vec<u8>),
    UnexpectedNotEmptyMixHash(BlockNumber, Vec<u8>),
    UnexpectedMilliSecondValue(BlockNumber, u64),
    UnexpectedUncleHash(BlockNumber),
    UnexpectedDifficulty(BlockNumber, u64),
    UnexpectedNonce(BlockNumber),
    UnexpectedRecoveryId(BlockNumber),
    UnexpectedAddress(BlockNumber),
    UnexpectedCoinbase(BlockNumber),
    MissingSignerInValidator(BlockNumber, Address),
    UnexpectedGasDiff(BlockNumber, u64, u64),
    UnexpectedGasUsed(BlockNumber, u64, u64),
    UnexpectedGasLimitDivider(BlockNumber),
    UnexpectedHeaderRelation(BlockNumber, BlockNumber, Hash, Vec<u8>, u64, u64),
    ProofRLPError(rlp::DecoderError),
    InvalidProofFormatError(Vec<u8>),
    MissingValidatorInEpochBlock(BlockNumber),
    MissingTurnLengthInEpochBlock(BlockNumber),
    MissingEpochInfoInEpochBlock(BlockNumber),
    MissingNextValidatorSet(BlockNumber),
    UnexpectedPreviousValidatorsHash(Height, BlockNumber, Hash, Hash, BlockNumber),
    UnexpectedCurrentValidatorsHash(Height, BlockNumber, Hash, Hash, BlockNumber),
    InvalidVerifyingHeaderLength(BlockNumber, usize),
    InsufficientHonestValidator(Hash, usize, usize),
    MissingValidatorToVerifySeal(BlockNumber),
    MissingValidatorToVerifyVote(BlockNumber),
    UnexpectedNextCheckpointHeader(BlockNumber, BlockNumber),
    UnexpectedNextNextCheckpointHeader(BlockNumber, BlockNumber),
    MissingTrustedCurrentValidators(BlockNumber),
    UnexpectedDifficultyInTurn(BlockNumber, u64, usize),
    UnexpectedDifficultyNoTurn(BlockNumber, u64, usize),
    UnexpectedUntrustedValidatorsHashInEpoch(Height, BlockNumber, Hash, Hash, BlockNumber),
    UnexpectedCurrentValidatorsHashInEpoch(Height, BlockNumber, Hash, Hash),
    UnexpectedUntrustedValidators(BlockNumber, BlockNumber),
    MissingRequestsHash(BlockNumber),
    UnexpectedRequestsHash(BlockNumber, Vec<u8>),
    UnexpectedHeaderRLP(BlockNumber),
    MissingForkSpec(BlockNumber, u64),
    MissingForkSpecByHeight(BlockNumber),
    UnexpectedHeaderItemCount(BlockNumber, usize, u64),
    MissingEpochInfo(BlockNumber),
    UnexpectedEpochInfo(BlockNumber, BlockNumber),

    // Vote attestation
    UnexpectedTooManyHeadersToFinalize(BlockNumber, usize),
    UnexpectedVoteRelation(BlockNumber, usize, Option<alloc::boxed::Box<Error>>),
    UnexpectedSourceInGrandChild(BlockNumber, BlockNumber, Hash, Hash),
    UnexpectedVoteLength(usize),
    UnexpectedVoteAttestationExtraLength(usize),
    UnexpectedTargetVoteAttestationRelation(BlockNumber, BlockNumber, Hash, Hash),
    UnexpectedSourceVoteAttestationRelation(BlockNumber, BlockNumber, Hash, Hash),
    UnexpectedBLSSignature(BlockNumber, milagro_bls::AmclError),
    UnexpectedBLSPubkey(BlockNumber, milagro_bls::AmclError),
    FailedToVerifyBLSSignature(BlockNumber, usize),
    InsufficientValidatorCount(BlockNumber, usize, usize),
    UnexpectedVoteAddressCount(BlockNumber, usize, usize),
    UnexpectedBLSSignatureLength(usize),
    UnexpectedTurnLength(u8),
    UnexpectedExtraDataLength(usize),

    // Fork Spec
    MissingTimestampOrHeightInForkSpec,
    UnexpectedForkSpecTimestampOrder(u64, u64),
    UnexpectedForkSpecHeightOrder(u64, u64),
    MissingForkHeightIntPreviousEpochCalculation(u64, ForkSpec),
    MissingForkHeightInBoundaryCalculation(ForkSpec),
    MissingBoundaryEpochs(BlockNumber),
    MissingPreviousForkSpec(ForkSpec),
    UnexpectedCurrentEpochInCalculatingNextEpoch(BlockNumber, BlockNumber, BlockNumber),
    UnexpectedMissingForkSpecInCurrentEpochCalculation(BlockNumber, alloc::boxed::Box<Error>),
    UnexpectedMissingForkSpecInPreviousEpochCalculation(BlockNumber, alloc::boxed::Box<Error>),
    UnexpectedPreviousEpochInCalculatingNextEpoch(BlockNumber, BlockNumber, BlockNumber),
    UnexpectedEpochLength(u64, u64),
    MustBeEpoch(BlockNumber, ForkSpec),
    MustNotBeEpoch(BlockNumber, ForkSpec),

    // Misbehaviour
    MissingHeader1,
    MissingHeader2,
    UnexpectedClientId(String),
    UnexpectedDifferentHeight(Height, Height),
    UnexpectedSameBlockHash(Height),

    TrieError(BoxedTrieError, Hash, Vec<Vec<u8>>, Vec<u8>),

    // Framework
    LCPError(light_client::Error),
}

impl core::fmt::Display for Error {
    fn fmt(&self, f: &mut Formatter<'_>) -> core::fmt::Result {
        match self {
            Error::TimestampOverflowError(e) => write!(f, "TimestampOverflowError: {}", e),
            Error::TimeError(e) => write!(f, "TimeError: {}", e),
            Error::RLPDecodeError(e) => write!(f, "RLPDecodeError : {}", e),
            Error::ProtoDecodeError(e) => write!(f, "ProtoDecodeError: {}", e),
            Error::ProtoEncodeError(e) => write!(f, "ProtoEncodeError: {}", e),
            Error::UnknownHeaderType(e) => write!(f, "UnknownHeaderType: {}", e),
            Error::UnknownClientStateType(e) => write!(f, "UnknownClientStateType: {}", e),
            Error::UnknownConsensusStateType(e) => write!(f, "UnknownClientStateType: {}", e),
            Error::MissingLatestHeight => write!(f, "MissingLatestHeight"),
            Error::UnexpectedStoreAddress(e) => write!(f, "UnexpectedStoreAddress: {:?}", e),
            Error::UnexpectedCommitmentSlot(e) => write!(f, "UnexpectedCommitmentSlot: {:?}", e),
            Error::ClientFrozen(e) => write!(f, "ClientFrozen: {}", e),
            Error::UnexpectedProofHeight(e1, e2) => {
                write!(f, "UnexpectedProofHeight: {} {}", e1, e2)
            }
            Error::AccountNotFound(e) => write!(f, "AccountNotFound: {:?}", e),
            Error::UnexpectedStateRoot(e) => write!(f, "UnexpectedStateRoot: {:?}", e),
            Error::UnexpectedConsensusStateRoot(e) => {
                write!(f, "UnexpectedConsensusStateRoot: {:?}", e)
            }
            Error::UnexpectedStorageRoot(e) => write!(f, "UnexpectedStorageRoot: {:?}", e),
            Error::OutOfTrustingPeriod(e1, e2) => {
                write!(f, "OutOfTrustingPeriod: {} {}", e1, e2)
            }
            Error::HeaderFromFuture(e1, e2, e3) => {
                write!(f, "HeaderFromFuture: {} {:?} {}", e1, e2, e3)
            }
            Error::MissingTrustedHeight => write!(f, "MissingTrustedHeight"),
            Error::UnexpectedTrustedEpoch(e1, e2, e3, e4) => {
                write!(
                    f,
                    "UnexpectedTrustedEpoch: {} {} header_epoch={} trusted_epoch={}",
                    e1, e2, e3, e4
                )
            }
            Error::UnexpectedTrustedHeight(e1, e2) => {
                write!(f, "UnexpectedTrustedHeight: {} {} ", e1, e2)
            }
            Error::EmptyHeader => write!(f, "EmptyHeader"),
            Error::UnexpectedHeaderRevision(e1, e2) => {
                write!(f, "UnexpectedHeaderRevision: {} {}", e1, e2)
            }
            Error::UnexpectedLatestHeightRevision(e1, e2) => {
                write!(f, "UnexpectedLatestHeightRevision: {} {}", e1, e2)
            }
            Error::UnexpectedSignature(e1, e2) => write!(f, "UnexpectedSignature: {} {}", e1, e2),
            Error::MissingVanityInExtraData(e1, e2, e3) => {
                write!(f, "MissingVanityInExtraData: {} {} {}", e1, e2, e3)
            }
            Error::MissingSignatureInExtraData(e1, e2, e3) => {
                write!(f, "MissingSignatureInExtraData: {} {} {}", e1, e2, e3)
            }
            Error::UnexpectedValidatorsHashSize(e) => {
                write!(f, "UnexpectedValidatorsHashSize: {:?}", e)
            }
            Error::UnexpectedUncleHash(e) => write!(f, "UnexpectedUncleHash: {}", e),
            Error::UnexpectedDifficulty(e1, e2) => write!(f, "UnexpectedDifficulty: {} {}", e1, e2),
            Error::UnexpectedNonce(e) => write!(f, "UnexpectedNonce: {}", e),
            Error::UnexpectedRecoveryId(e) => write!(f, "UnexpectedRecoveryId: {}", e),
            Error::UnexpectedAddress(e) => write!(f, "UnexpectedAddress: {}", e),
            Error::UnexpectedCoinbase(e) => write!(f, "UnexpectedCoinbase: {}", e),
            Error::MissingSignerInValidator(e1, e2) => {
                write!(f, "MissingSignerInValidator: {} {:?}", e1, e2)
            }
            Error::UnexpectedGasDiff(e1, e2, e3) => {
                write!(f, "UnexpectedGasDiff: {} {} {}", e1, e2, e3)
            }
            Error::UnexpectedGasUsed(e1, e2, e3) => {
                write!(f, "UnexpectedGasUsed: {} {} {}", e1, e2, e3)
            }
            Error::UnexpectedHeaderRelation(e1, e2, e3, e4, e5, e6) => {
                write!(
                    f,
                    "UnexpectedHeaderRelation: {} {} {:?} {:?} {} {}",
                    e1, e2, e3, e4, e5, e6
                )
            }
            Error::MissingTrustingPeriod => write!(f, "MissingTrustingPeriod"),
            Error::NegativeMaxClockDrift => write!(f, "NegativeMaxClockDrift"),
            Error::IllegalTimestamp(e1, e2) => write!(f, "IllegalTimestamp: {} {}", e1, e2),
            Error::UnexpectedHeader(e1, e3) => write!(f, "UnexpectedHeader: {} {:?}", e1, e3),
            Error::ProofRLPError(e) => write!(f, "ProofRLPError : {}", e),
            Error::MissingHeader1 => write!(f, "MissingHeader1"),
            Error::MissingHeader2 => write!(f, "MissingHeader2"),
            Error::UnexpectedClientId(e1) => write!(f, "UnexpectedClientId : {}", e1),
            Error::UnexpectedDifferentHeight(e1, e2) => {
                write!(f, "UnexpectedDifferentHeight : {} {}", e1, e2)
            }
            Error::UnexpectedSameBlockHash(e1) => {
                write!(f, "UnexpectedSameBlockHash : {}", e1)
            }
            Error::UnknownMisbehaviourType(e1) => write!(f, "UnknownMisbehaviourType : {}", e1),
            Error::UnexpectedStateValue(e1, e2, e3, e4, e5) => {
                write!(
                    f,
                    "UnexpectedStateValue : {:?} {:?} {:?} {:?} {:?}",
                    e1, e2, e3, e4, e5
                )
            }
            Error::TrieError(e1, e2, e3, e4) => {
                write!(f, "TrieError : {:?} {:?} {:?} {:?}", e1, e2, e3, e4)
            }
            Error::InvalidProofFormatError(e1) => {
                write!(f, "InvalidProofFormatError : {:?}", e1)
            }
            Error::UnexpectedVoteLength(e1) => {
                write!(f, "UnexpectedVoteLength : {:?}", e1)
            }
            Error::UnexpectedVoteAttestationExtraLength(e1) => {
                write!(f, "UnexpectedVoteAttestationExtraLength : {:?}", e1)
            }
            Error::UnexpectedTargetVoteAttestationRelation(e1, e2, e3, e4) => {
                write!(
                    f,
                    "UnexpectedTargetVoteAttestationRelation : {:?} {:?} {:?} {:?}",
                    e1, e2, e3, e4
                )
            }
            Error::UnexpectedSourceVoteAttestationRelation(e1, e2, e3, e4) => {
                write!(
                    f,
                    "UnexpectedSourceVoteAttestationRelation : {:?} {:?} {:?} {:?}",
                    e1, e2, e3, e4
                )
            }
            Error::UnexpectedBLSSignature(e1, e2) => {
                write!(f, "UnexpectedBLSSignature : {:?} {:?}", e1, e2)
            }
            Error::FailedToVerifyBLSSignature(e1, e2) => {
                write!(f, "FailedToVerifyBLSSignature : {:?} {:?}", e1, e2)
            }
            Error::UnexpectedVoteAddressCount(e1, e2, e3) => {
                write!(f, "UnexpectedVoteAddressCount : {:?} {:?} {:?}", e1, e2, e3)
            }
            Error::InsufficientValidatorCount(e1, e2, e3) => {
                write!(f, "InsufficientValidatorCount : {:?} {:?} {:?}", e1, e2, e3)
            }
            Error::UnexpectedBLSSignatureLength(e1) => {
                write!(f, "UnexpectedBLSSignatureLength : {:?}", e1)
            }
            Error::UnexpectedBLSPubkey(e1, e2) => {
                write!(f, "UnexpectedBLSPubkey : {:?} {:?}", e1, e2)
            }
            Error::MissingValidatorInEpochBlock(e1) => {
                write!(f, "MissingValidatorInEpochBlock : {:?}", e1)
            }
            Error::MissingEpochInfoInEpochBlock(e1) => {
                write!(f, "MissingEpochInfoInEpochBlock : {:?}", e1)
            }
            Error::MissingTurnLengthInEpochBlock(e1) => {
                write!(f, "MissingTurnLengthInEpochBlock : {:?}", e1)
            }
            Error::MissingPreviousValidators(e1) => {
                write!(f, "MissingPreviousValidators : {:?}", e1)
            }
            Error::MissingCurrentValidators(e1) => {
                write!(f, "MissingCurrentValidators : {:?}", e1)
            }
            Error::UnexpectedMixHash(e1, e2) => {
                write!(f, "UnexpectedMixHash : {:?} {:?}", e1, e2)
            }
            Error::UnexpectedPreviousValidatorsHash(e1, e2, e3, e4, e5) => {
                write!(
                    f,
                    "UnexpectedPreviousValidatorsHash : {:?} {:?} {:?} {:?} trusted_epoch={}",
                    e1, e2, e3, e4, e5
                )
            }
            Error::UnexpectedCurrentValidatorsHash(e1, e2, e3, e4, e5) => {
                write!(
                    f,
                    "UnexpectedCurrentValidatorsHash : {:?} {:?} {:?} {:?} trusted_epoch={}",
                    e1, e2, e3, e4, e5
                )
            }
            Error::UnexpectedSourceInGrandChild(e1, e2, e3, e4) => {
                write!(
                    f,
                    "UnexpectedSourceInGrandChild : {} {} {:?} {:?}",
                    e1, e2, e3, e4
                )
            }
            Error::InvalidVerifyingHeaderLength(e1, e2) => {
                write!(f, "InvalidVerifyingHeaderLength : {} {}", e1, e2)
            }
            Error::UnexpectedTooManyHeadersToFinalize(e1, e2) => {
                write!(f, "UnexpectedTooManyHeadersToFinalize : {} {}", e1, e2)
            }
            Error::UnexpectedVoteRelation(e1, e2, e3) => {
                write!(f, "UnexpectedVoteRelation : {} {} {:?}", e1, e2, e3)
            }
            Error::InsufficientHonestValidator(e1, e2, e3) => {
                write!(f, "InsufficientHonestValidator : {:?} {} {}", e1, e2, e3)
            }
            Error::MissingNextValidatorSet(e1) => {
                write!(f, "MissingNextValidatorSet : {}", e1)
            }
            Error::MissingValidatorToVerifySeal(e1) => {
                write!(f, "MissingValidatorToVerifySeal : {:?}", e1)
            }
            Error::MissingValidatorToVerifyVote(e1) => {
                write!(f, "MissingValidatorToVerifyVote : {:?}", e1)
            }
            Error::UnexpectedNextCheckpointHeader(e1, e2) => {
                write!(f, "UnexpectedNextCheckpointHeader : {} {}", e1, e2)
            }
            Error::UnexpectedNextNextCheckpointHeader(e1, e2) => {
                write!(f, "UnexpectedNextNextCheckpointHeader : {} {}", e1, e2)
            }
            Error::MissingTrustedCurrentValidators(e1) => {
                write!(f, "MissingTrustedCurrentValidators : {}", e1)
            }
            Error::UnexpectedClientType(e1) => {
                write!(f, "UnexpectedClientType : {}", e1)
            }
            Error::LCPCommitmentError(e1) => {
                write!(f, "LCPCommitmentError : {}", e1)
            }
            Error::LCPError(e1) => {
                write!(f, "LCPError: {}", e1)
            }
            Error::UnexpectedDifficultyInTurn(e1, e2, e3) => {
                write!(f, "UnexpectedDifficultyInTurn : {} {} {}", e1, e2, e3)
            }
            Error::UnexpectedDifficultyNoTurn(e1, e2, e3) => {
                write!(f, "UnexpectedDifficultyNoTurn : {} {} {}", e1, e2, e3)
            }
            Error::UnexpectedTurnLength(e1) => {
                write!(f, "UnexpectedTurnLength : {}", e1)
            }
            Error::UnexpectedExtraDataLength(e1) => {
                write!(f, "UnexpectedExtraDataLength: {}", e1)
            }
            Error::UnexpectedUntrustedValidatorsHashInEpoch(e1, e2, e3, e4, e5) => {
                write!(
                    f,
                    "UnexpectedUntrustedValidatorsHashInEpoch : {:?} {:?} {:?} {:?} trusted_epoch={}",
                    e1, e2, e3, e4, e5
                )
            }
            Error::UnexpectedCurrentValidatorsHashInEpoch(e1, e2, e3, e4) => {
                write!(
                    f,
                    "UnexpectedCurrentValidatorsHashInEpoch : {:?} {:?} {:?} {:?}",
                    e1, e2, e3, e4
                )
            }
            Error::UnexpectedUntrustedValidators(e1, e2) => {
                write!(f, "UnexpectedUntrustedValidators : {} {}", e1, e2)
            }
            Error::UnsupportedMinimumTimestamp(e1) => {
                write!(f, "UnsupportedMinimumTimestamp : {:?}", e1)
            }
            Error::UnsupportedMinimumHeight(e1) => {
                write!(f, "UnsupportedMinimumHeight : {:?}", e1)
            }
            Error::UnexpectedRevisionHeight(e1) => {
                write!(f, "UnexpectedRevisionHeight : {}", e1)
            }
            Error::MissingRequestsHash(e1) => {
                write!(f, "MissingRequestsHash : {}", e1)
            }
            Error::UnexpectedRequestsHash(e1, e2) => {
                write!(f, "UnexpectedRequestsHash : {} {:?}", e1, e2)
            }
            Error::UnexpectedHeaderRLP(e1) => {
                write!(f, "UnexpectedHeaderRLP : {}", e1)
            }
            Error::MissingForkSpec(e1, e2) => {
                write!(f, "MissingForkSpec : {}  {}", e1, e2)
            }
            Error::UnexpectedHeaderItemCount(e1, e2, e3) => {
                write!(f, "UnexpectedHeaderItemCount : {} {} {}", e1, e2, e3)
            }
            Error::MissingTimestampOrHeightInForkSpec => {
                write!(f, "MissingTimestampOrHeightInForkSpec")
            }
            Error::UnexpectedForkSpecTimestampOrder(e1, e2) => {
                write!(f, "UnexpectedForkSpecTimestampOrder : {} {}", e1, e2)
            }
            Error::UnexpectedForkSpecHeightOrder(e1, e2) => {
                write!(f, "UnexpectedForkSpecHeightOrder : {} {}", e1, e2)
            }
            Error::EmptyForkSpec => {
                write!(f, "EmptyForkSpec")
            }
            Error::UnsupportedMinimumTimestampForkSpec(e1) => {
                write!(f, "UnsupportedMinimumTimestampForkSpec : {}", e1)
            }
            Error::UnsupportedMinimumHeightForkSpec(e1) => {
                write!(f, "UnsupportedMinimumHeightForkSpec : {}", e1)
            }
            Error::VerifyAccountError(e1) => {
                write!(f, "VerifyAccountError : {}", e1)
            }
            Error::MissingForkSpecByHeight(e1) => {
                write!(f, "MissingForkSpecByHeight : {}", e1)
            }
            Error::MissingForkHeightIntPreviousEpochCalculation(e1, e2) => {
                write!(
                    f,
                    "MissingForkHeightIntPreviousEpochCalculation : {} {:?}",
                    e1, e2
                )
            }
            Error::MissingForkHeightInBoundaryCalculation(e1) => {
                write!(f, "MissingForkHeightInBoundaryCalculation : {:?}", e1)
            }
            Error::MissingBoundaryEpochs(e1) => {
                write!(f, "MissingBoundaryEpochs : {}", e1)
            }
            Error::MissingPreviousForkSpec(e1) => {
                write!(f, "MissingPreviousForkSpec : {:?}", e1)
            }
            Error::UnexpectedCurrentEpochInCalculatingNextEpoch(e1, e2, e3) => {
                write!(
                    f,
                    "UnexpectedCurrentEpochInCalculatingNextEpoch : {} {} {}",
                    e1, e2, e3
                )
            }
            Error::UnexpectedMissingForkSpecInCurrentEpochCalculation(e1, e2) => {
                write!(
                    f,
                    "UnexpectedMissingForkSpecInCurrentEpochCalculation : {} {:?} ",
                    e1, e2
                )
            }
            Error::UnexpectedMissingForkSpecInPreviousEpochCalculation(e1, e2) => {
                write!(
                    f,
                    "UnexpectedMissingForkSpecInPreviousEpochCalculation : {} {:?} ",
                    e1, e2
                )
            }
            Error::UnexpectedPreviousEpochInCalculatingNextEpoch(e1, e2, e3) => {
                write!(
                    f,
                    "UnexpectedPreviousEpochInCalculatingNextEpoch : {} {} {} ",
                    e1, e2, e3,
                )
            }
            Error::MissingEpochInfo(e1) => {
                write!(f, "MissingEpochInfo : {} ", e1)
            }
            Error::UnexpectedEpochInfo(e1, e2) => {
                write!(f, "UnexpectedEpochInfo : {} {}", e1, e2)
            }
<<<<<<< HEAD
            Error::UnexpectedNotEmptyMixHash(e1, e2) => {
                write!(f, "UnexpectedNotEmptyMixHash : {} {:?}", e1, e2)
            }
            Error::UnexpectedMilliSecondValue(e1, e2) => {
                write!(f, "UnexpectedMilliSecondValue : {} {}", e1, e2)
=======
            Error::UnexpectedGasLimitDivider(e1) => {
                write!(f, "UnexpectedGasLimitDivider : {}", e1)
            }
            Error::UnexpectedEpochLength(e1, e2) => {
                write!(f, "UnexpectedEpochLength : {} {}", e1, e2)
            }
            Error::MustBeEpoch(e1, e2) => {
                write!(f, "MustBeEpoch : {} {:?}", e1, e2)
            }
            Error::MustNotBeEpoch(e1, e2) => {
                write!(f, "MustNotBeEpoch : {} {:?}", e1, e2)
>>>>>>> 7fdeacb9
            }
        }
    }
}

#[derive(Debug)]
pub enum ClientError {
    LatestHeight {
        cause: Error,
        client_id: ClientId,
    },
    CreateClient {
        cause: Error,
        client_state: Any,
        consensus_sate: Any,
    },
    UpdateClient {
        cause: Error,
        client_id: ClientId,
        message: Any,
    },
    VerifyMembership {
        cause: Error,
        client_id: ClientId,
        prefix: CommitmentPrefix,
        path: String,
        value: Vec<u8>,
        proof_height: Height,
        proof: Vec<u8>,
    },
    VerifyNonMembership {
        cause: Error,
        client_id: ClientId,
        prefix: CommitmentPrefix,
        path: String,
        proof_height: Height,
        proof: Vec<u8>,
    },
}

impl core::fmt::Display for ClientError {
    fn fmt(&self, f: &mut Formatter<'_>) -> core::fmt::Result {
        match self {
            ClientError::LatestHeight {
                cause,
                client_id
            } => write!(
                f,
                "LatestHeight: cause={}\nclient_id={}",
                cause, client_id
            ),
            ClientError::CreateClient {cause, client_state, consensus_sate} => write!(
                f,
                "CreateClient: cause={}\nclient_state={:?}\nconsensus_state={:?}",
                cause, client_state, consensus_sate
            ),
            ClientError::UpdateClient{cause, client_id, message} => write!(
                f,
                "UpdateClient: cause={}\nclient_id={:?}\nmessage={:?}",
                cause, client_id, message
            ),
            ClientError::VerifyMembership {
                cause, client_id,
                prefix,
                path,
                value,
                proof_height,
                proof
            } => write!(
                f,
                "VerifyMembership: cause={}\nclient_id={:?}\nprefix={:?}\npath={:?}\nvalue={:?}\nproof_height={:?}\nproof={:?}",
                cause, client_id, prefix, path, value, proof_height, proof
            ),
            ClientError::VerifyNonMembership {
                cause, client_id,
                prefix,
                path,
                proof_height,
                proof
            } => write!(
                f,
                "VerifyNonMembership: cause={}\nclient_id={:?}\nprefix={:?}\npath={:?}\nproof_height={:?}\nproof={:?}",
                cause, client_id, prefix, path, proof_height, proof
            ),
        }
    }
}
impl light_client::LightClientSpecificError for ClientError {}<|MERGE_RESOLUTION|>--- conflicted
+++ resolved
@@ -512,13 +512,12 @@
             Error::UnexpectedEpochInfo(e1, e2) => {
                 write!(f, "UnexpectedEpochInfo : {} {}", e1, e2)
             }
-<<<<<<< HEAD
             Error::UnexpectedNotEmptyMixHash(e1, e2) => {
                 write!(f, "UnexpectedNotEmptyMixHash : {} {:?}", e1, e2)
             }
             Error::UnexpectedMilliSecondValue(e1, e2) => {
                 write!(f, "UnexpectedMilliSecondValue : {} {}", e1, e2)
-=======
+            }
             Error::UnexpectedGasLimitDivider(e1) => {
                 write!(f, "UnexpectedGasLimitDivider : {}", e1)
             }
@@ -530,7 +529,6 @@
             }
             Error::MustNotBeEpoch(e1, e2) => {
                 write!(f, "MustNotBeEpoch : {} {:?}", e1, e2)
->>>>>>> 7fdeacb9
             }
         }
     }
