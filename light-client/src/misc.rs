--- conflicted
+++ resolved
@@ -13,11 +13,7 @@
 pub type NanoTime = u64;
 pub type HexString<'a> = &'a str;
 
-<<<<<<< HEAD
-#[derive(Clone, Debug, PartialEq)]
-=======
 #[derive(Clone, Debug, PartialEq, serde::Serialize, serde::Deserialize)]
->>>>>>> 3ddbdebe
 pub struct ChainId {
     id: u64,
     version: u64,
