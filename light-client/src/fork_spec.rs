--- conflicted
+++ resolved
@@ -211,7 +211,6 @@
         .ok_or(Error::MissingForkSpec(current_height, current_timestamp))
 }
 
-<<<<<<< HEAD
 /// Retrieves the boundary epochs for the given `ForkSpec`.
 ///
 /// This function finds the boundary epochs for the specified `current_spec` by comparing it
@@ -235,12 +234,8 @@
 
 /// Verifies that the given list of `ForkSpec` is sorted in ascending order.
 ///
-/// This function checks that the `ForkSpec` list is sorted by either height or timestamp
-/// in ascending order. If the list is not sorted correctly, it returns an error.
-=======
 /// HEIGHT should be sorted by HEIGHT and TIMESTAMP should be sorted by TIMESTAMP.
 /// As an operational constraint, ForkSpec should be submitted in HF order
->>>>>>> b9685daa
 pub fn verify_sorted_asc(fork_specs: &[ForkSpec]) -> Result<(), Error> {
     let mut last_height: Option<u64> = None;
     let mut last_timestamp: Option<u64> = None;
