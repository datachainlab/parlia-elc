use crate::errors::Error;
use crate::misc::BlockNumber;
use parlia_ibc_proto::ibc::lightclients::parlia::v1::fork_spec::HeightOrTimestamp as RawHeightOrTimestamp;
use parlia_ibc_proto::ibc::lightclients::parlia::v1::ForkSpec as RawForkSpec;

const DEFAULT_EPOCH_LENGTH: u64 = 200;

#[derive(Clone, Debug, PartialEq, serde::Serialize, serde::Deserialize)]
pub enum HeightOrTimestamp {
    Height(u64),
    Time(u64),
}

/// ForkSpec defines different parameters for each HF.
/// The ForkSpec of the supporting HF must be registered at CreateClient
/// This is a data structure that does not exist in the BSC node and is designed uniquely for the light client.
#[derive(Clone, Debug, PartialEq, serde::Serialize, serde::Deserialize)]
pub struct ForkSpec {
    /// The timestamp or height at which the HF will occur.
    /// If you set the timestamp, you need to use the value described in bsc's ChainConfig.
    /// https://github.com/bnb-chain/bsc/blob/5735d8a56540e8f2fb26d5585de0fa3959bb17b4/params/config.go#L192C3-L192C14
    pub height_or_timestamp: HeightOrTimestamp,
    /// Items count after parent_beacon_root
    /// The number of headers prior to Pascal HF is set to 0.
    /// For example, the number of headers after Pascal HF is set to 1 because of the addition of the requestsHash.
    pub additional_header_item_count: u64,
    /// Block count in epoch
    pub epoch_length: u64,
    /// Max turn length
    pub max_turn_length: u64,
}

impl ForkSpec {
    /// Boundary epochs are block heights that indicate the epochs before and after the HF.
    ///
    /// Calculates the boundary epochs based on the current and previous fork specifications.
    /// This function determines the boundary epochs by comparing the current fork specification
    /// with the previous fork specification. It calculates the previous last epoch, the current
    /// first epoch, and any intermediate epochs between them.
    ///
<<<<<<< HEAD
=======
    /// previous_last: refers to the previous epoch of the height
    /// current_first refers to the first epoch of the height divisible by the current fork epoch length.
    /// intermediates: refers to the epochs between the previous last and current first.
    ///
>>>>>>> 548cd4a0
    /// eg) height = 1501
    /// previous_last = 1400
    /// intermediates = [1600, 1800]
    /// current_first = 2000
    ///
    /// in Lorentz HF
    /// eg) height = 1600
    /// previous_last = 1600
    /// intermediates = [1800]
    /// current_first = 2000
    ///
    /// eg) height = 1601
    /// previous_last = 1600
    /// intermediates = [1800]
    /// current_first = 2000
    ///
    /// eg) height = 1800
    /// previous_last = 1800
    /// intermediates = []
    /// current_first = 2000
    ///
    /// eg) height = 2000
    /// previous_last = 2000
    /// intermediates = []
    /// current_first = 2000
    pub fn boundary_epochs(&self, prev_fork_spec: &ForkSpec) -> Result<BoundaryEpochs, Error> {
        if let HeightOrTimestamp::Height(height) = self.height_or_timestamp {
            if self.epoch_length == 0 || prev_fork_spec.epoch_length == 0 {
                return Err(Error::UnexpectedEpochLength(
                    self.epoch_length,
                    prev_fork_spec.epoch_length,
                ));
            }
            let previous_last = height - (height % prev_fork_spec.epoch_length);

            let current_first = if height % self.epoch_length == 0 {
                height
            } else {
                height + (self.epoch_length - height % self.epoch_length)
            };
            let mut intermediates = vec![];

            // starts 0, 200, 400...epoch_length
            if previous_last == 0 {
                let additive: u64 = if prev_fork_spec.epoch_length > DEFAULT_EPOCH_LENGTH {
                    DEFAULT_EPOCH_LENGTH
                } else {
                    prev_fork_spec.epoch_length
                };
                let mut mid = previous_last + additive;
                while mid < prev_fork_spec.epoch_length {
                    intermediates.push(mid);
                    mid += additive;
                }
            }
            let mut mid = previous_last + prev_fork_spec.epoch_length;
            while mid < current_first {
                intermediates.push(mid);
                mid += prev_fork_spec.epoch_length;
            }
            return Ok(BoundaryEpochs {
                previous_fork_spec: prev_fork_spec.clone(),
                current_fork_spec: self.clone(),
                previous_last,
                current_first,
                intermediates,
            });
        }
        Err(Error::MissingForkHeightInBoundaryCalculation(self.clone()))
    }
}

#[derive(Clone, Debug, PartialEq, serde::Serialize, serde::Deserialize)]
pub struct BoundaryEpochs {
    previous_fork_spec: ForkSpec,
    current_fork_spec: ForkSpec,
    previous_last: BlockNumber,
    current_first: BlockNumber,
    intermediates: alloc::vec::Vec<BlockNumber>,
}

impl BoundaryEpochs {
    pub fn current_fork_spec(&self) -> &ForkSpec {
        &self.current_fork_spec
    }

    /// Calculates the current epoch block number based on the given block number.
    ///
    /// This function determines the current epoch block number by considering the given block number
    /// and the intermediate epochs. It handles various cases such as the first epoch, intermediate epochs,
    /// and epochs after the hard fork.
    ///
    pub fn current_epoch_block_number(&self, number: BlockNumber) -> BlockNumber {
        if number >= self.current_first {
            return number - (number % self.current_fork_spec.epoch_length);
        }
        for mid in self.intermediates.iter().rev() {
            if number >= *mid {
                return *mid;
            }
        }
        number - (number % self.previous_fork_spec.epoch_length)
    }

    /// Calculates the previous epoch block number based on the current epoch block number.
    ///
    /// This function determines the previous epoch block number by considering the current epoch block number
    /// and the intermediate epochs. It handles various cases such as the first epoch, intermediate epochs,
    /// and epochs after the hard fork.
    pub fn previous_epoch_block_number(
        &self,
        current_epoch_block_number: BlockNumber,
    ) -> BlockNumber {
        if current_epoch_block_number == 0 {
            return 0;
        }
<<<<<<< HEAD
        // first or under
        if current_epoch_block_number <= self.previous_last {
=======
        // Before HF
        if current_epoch_block_number <= self.prev_last {
>>>>>>> 548cd4a0
            return current_epoch_block_number - self.previous_fork_spec.epoch_length;
        }

        for (i, mid) in self.intermediates.iter().enumerate() {
            if current_epoch_block_number == *mid {
                if i == 0 {
                    return self.previous_last;
                } else {
                    return self.intermediates[i - 1];
                }
            }
        }

        if current_epoch_block_number == self.current_first {
            if self.intermediates.is_empty() {
                return self.previous_last;
            }
            return *self.intermediates.last().unwrap();
        }

        // After HF
        current_epoch_block_number - self.current_fork_spec.epoch_length
    }
}

impl TryFrom<RawForkSpec> for ForkSpec {
    type Error = Error;

    fn try_from(value: RawForkSpec) -> Result<Self, Self::Error> {
        let height_or_timestamp = value
            .height_or_timestamp
            .ok_or(Error::MissingTimestampOrHeightInForkSpec)?;

        Ok(Self {
            height_or_timestamp: match height_or_timestamp {
                RawHeightOrTimestamp::Height(height) => HeightOrTimestamp::Height(height),
                RawHeightOrTimestamp::Timestamp(timestamp) => HeightOrTimestamp::Time(timestamp),
            },
            additional_header_item_count: value.additional_header_item_count,
            epoch_length: value.epoch_length,
            max_turn_length: value.max_turn_length,
        })
    }
}

impl From<ForkSpec> for RawForkSpec {
    fn from(value: ForkSpec) -> Self {
        Self {
            height_or_timestamp: match value.height_or_timestamp {
                HeightOrTimestamp::Height(height) => Some(RawHeightOrTimestamp::Height(height)),
                HeightOrTimestamp::Time(timestamp) => {
                    Some(RawHeightOrTimestamp::Timestamp(timestamp))
                }
            },
            additional_header_item_count: value.additional_header_item_count,
            epoch_length: value.epoch_length,
            max_turn_length: value.max_turn_length,
        }
    }
}

pub fn find_target_fork_spec(
    fork_specs: &[ForkSpec],
    current_height: BlockNumber,
    current_timestamp: u64,
) -> Result<&ForkSpec, Error> {
    // find from last to first
    fork_specs
        .iter()
        .rev()
        .find(|spec| match spec.height_or_timestamp {
            HeightOrTimestamp::Height(height) => height <= current_height,
            HeightOrTimestamp::Time(timestamp) => timestamp <= current_timestamp,
        })
        .ok_or(Error::MissingForkSpec(current_height, current_timestamp))
}

/// Retrieves the boundary epochs for the given `ForkSpec`.
///
/// This function finds the boundary epochs for the specified `current_spec` by comparing it
/// with the previous fork specifications in the provided list. It returns the boundary epochs
/// if the `current_spec` is found in the list.
pub fn get_boundary_epochs(
    current_spec: &ForkSpec,
    fork_specs: &[ForkSpec],
) -> Result<BoundaryEpochs, Error> {
    for (i, spec) in fork_specs.iter().enumerate() {
        if spec == current_spec {
            if i == 0 {
                return spec.boundary_epochs(spec);
            }
            return spec.boundary_epochs(&fork_specs[i - 1]);
        }
    }
    Err(Error::MissingPreviousForkSpec(current_spec.clone()))
}

/// Verifies that the given list of `ForkSpec` is sorted in ascending order.
///
/// HEIGHT should be sorted by HEIGHT and TIMESTAMP should be sorted by TIMESTAMP.
/// As an operational constraint, ForkSpec should be submitted in HF order
pub fn verify_sorted_asc(fork_specs: &[ForkSpec]) -> Result<(), Error> {
    let mut last_height: Option<u64> = None;
    let mut last_timestamp: Option<u64> = None;
    for spec in fork_specs {
        match &spec.height_or_timestamp {
            HeightOrTimestamp::Height(height) => {
                if let Some(last_height) = &last_height {
                    if height <= last_height {
                        return Err(Error::UnexpectedForkSpecHeightOrder(*last_height, *height));
                    }
                }
                last_height = Some(*height);
            }
            HeightOrTimestamp::Time(timestamp) => {
                if let Some(last_timestamp) = &last_timestamp {
                    if timestamp <= last_timestamp {
                        return Err(Error::UnexpectedForkSpecTimestampOrder(
                            *last_timestamp,
                            *timestamp,
                        ));
                    }
                }
                last_timestamp = Some(*timestamp);
            }
        }
    }
    Ok(())
}

#[cfg(test)]
mod test {
    use crate::errors::Error;
    use crate::fixture::{
        fork_spec_after_lorentz, fork_spec_after_maxwell, fork_spec_after_pascal,
    };
    use crate::fork_spec::{
        find_target_fork_spec, get_boundary_epochs, verify_sorted_asc, ForkSpec, HeightOrTimestamp,
    };

    #[test]
    fn test_success_find_target_spec_height_only() {
        let specs = &[
            ForkSpec {
                height_or_timestamp: HeightOrTimestamp::Height(10),
                additional_header_item_count: 1,
                epoch_length: 200,
                max_turn_length: 9,
            },
            ForkSpec {
                height_or_timestamp: HeightOrTimestamp::Height(20),
                additional_header_item_count: 2,
                epoch_length: 200,
                max_turn_length: 9,
            },
        ];
        let v = find_target_fork_spec(specs, 10, 0).unwrap();
        assert_eq!(v.height_or_timestamp, HeightOrTimestamp::Height(10));
        let v = find_target_fork_spec(specs, 11, 0).unwrap();
        assert_eq!(v.height_or_timestamp, HeightOrTimestamp::Height(10));
        let v = find_target_fork_spec(specs, 19, 0).unwrap();
        assert_eq!(v.height_or_timestamp, HeightOrTimestamp::Height(10));
        let v = find_target_fork_spec(specs, 20, 0).unwrap();
        assert_eq!(v.height_or_timestamp, HeightOrTimestamp::Height(20));
    }

    #[test]
    fn test_success_find_target_spec_timestamp_only() {
        let specs = &[
            ForkSpec {
                height_or_timestamp: HeightOrTimestamp::Time(10),
                additional_header_item_count: 1,
                epoch_length: 200,
                max_turn_length: 9,
            },
            ForkSpec {
                height_or_timestamp: HeightOrTimestamp::Time(20),
                additional_header_item_count: 2,
                epoch_length: 200,
                max_turn_length: 9,
            },
        ];
        let v = find_target_fork_spec(specs, 0, 10).unwrap();
        assert_eq!(v.height_or_timestamp, HeightOrTimestamp::Time(10));
        let v = find_target_fork_spec(specs, 0, 11).unwrap();
        assert_eq!(v.height_or_timestamp, HeightOrTimestamp::Time(10));
        let v = find_target_fork_spec(specs, 0, 19).unwrap();
        assert_eq!(v.height_or_timestamp, HeightOrTimestamp::Time(10));
        let v = find_target_fork_spec(specs, 0, 20).unwrap();
        assert_eq!(v.height_or_timestamp, HeightOrTimestamp::Time(20));
    }

    #[test]
    fn test_success_find_target_spec_timestamp_and_height() {
        let specs = &[
            ForkSpec {
                height_or_timestamp: HeightOrTimestamp::Height(10),
                additional_header_item_count: 1,
                epoch_length: 200,
                max_turn_length: 9,
            },
            ForkSpec {
                height_or_timestamp: HeightOrTimestamp::Time(10),
                additional_header_item_count: 20,
                epoch_length: 200,
                max_turn_length: 9,
            },
        ];
        // After value is primary
        let v = find_target_fork_spec(specs, 10, 10).unwrap();
        assert_eq!(v.height_or_timestamp, HeightOrTimestamp::Time(10));
        let v = find_target_fork_spec(specs, 11, 11).unwrap();
        assert_eq!(v.height_or_timestamp, HeightOrTimestamp::Time(10));
        let v = find_target_fork_spec(specs, 10, 19).unwrap();
        assert_eq!(v.height_or_timestamp, HeightOrTimestamp::Time(10));
        let v = find_target_fork_spec(specs, 20, 20).unwrap();
        assert_eq!(v.height_or_timestamp, HeightOrTimestamp::Time(10));
    }

    #[test]
    fn test_error_find_target_spec_height_only() {
        let specs = &[
            ForkSpec {
                height_or_timestamp: HeightOrTimestamp::Height(10),
                additional_header_item_count: 1,
                epoch_length: 200,
                max_turn_length: 9,
            },
            ForkSpec {
                height_or_timestamp: HeightOrTimestamp::Height(20),
                additional_header_item_count: 2,
                epoch_length: 200,
                max_turn_length: 9,
            },
        ];
        let v = find_target_fork_spec(specs, 9, 0).unwrap_err();
        match v {
            Error::MissingForkSpec(e1, e0) => {
                assert_eq!(e1, 9);
                assert_eq!(e0, 0);
            }
            _ => unreachable!("unexpected error"),
        }
    }

    #[test]
    fn test_error_find_target_spec_timestamp_only() {
        let specs = &[
            ForkSpec {
                height_or_timestamp: HeightOrTimestamp::Time(10),
                additional_header_item_count: 1,
                epoch_length: 200,
                max_turn_length: 9,
            },
            ForkSpec {
                height_or_timestamp: HeightOrTimestamp::Time(20),
                additional_header_item_count: 2,
                epoch_length: 200,
                max_turn_length: 9,
            },
        ];
        let v = find_target_fork_spec(specs, 0, 9).unwrap_err();
        match v {
            Error::MissingForkSpec(e1, e0) => {
                assert_eq!(e1, 0);
                assert_eq!(e0, 9);
            }
            _ => unreachable!("unexpected error"),
        }
    }

    #[test]
    fn test_error_find_target_spec_timestamp_and_height() {
        let specs = &[
            ForkSpec {
                height_or_timestamp: HeightOrTimestamp::Height(10),
                additional_header_item_count: 1,
                epoch_length: 200,
                max_turn_length: 9,
            },
            ForkSpec {
                height_or_timestamp: HeightOrTimestamp::Time(10),
                additional_header_item_count: 2,
                epoch_length: 200,
                max_turn_length: 9,
            },
        ];
        let v = find_target_fork_spec(specs, 9, 9).unwrap_err();
        match v {
            Error::MissingForkSpec(e1, e0) => {
                assert_eq!(e1, 9);
                assert_eq!(e0, 9);
            }
            _ => unreachable!("unexpected error"),
        }
    }

    #[test]
    fn test_success_verify_sorted_asc_height() {
        let specs = &[
            ForkSpec {
                height_or_timestamp: HeightOrTimestamp::Height(10),
                additional_header_item_count: 1,
                epoch_length: 200,
                max_turn_length: 9,
            },
            ForkSpec {
                height_or_timestamp: HeightOrTimestamp::Height(11),
                additional_header_item_count: 2,
                epoch_length: 200,
                max_turn_length: 9,
            },
        ];
        verify_sorted_asc(specs).unwrap();
    }

    #[test]
    fn test_success_verify_sorted_asc_time() {
        let specs = &[
            ForkSpec {
                height_or_timestamp: HeightOrTimestamp::Time(10),
                additional_header_item_count: 1,
                epoch_length: 200,
                max_turn_length: 9,
            },
            ForkSpec {
                height_or_timestamp: HeightOrTimestamp::Time(11),
                additional_header_item_count: 2,
                epoch_length: 200,
                max_turn_length: 9,
            },
        ];
        verify_sorted_asc(specs).unwrap();
    }

    #[test]
    fn test_error_verify_sorted_asc_height() {
        let specs = &[
            ForkSpec {
                height_or_timestamp: HeightOrTimestamp::Height(10),
                additional_header_item_count: 1,
                epoch_length: 200,
                max_turn_length: 9,
            },
            ForkSpec {
                height_or_timestamp: HeightOrTimestamp::Height(10),
                additional_header_item_count: 2,
                epoch_length: 200,
                max_turn_length: 9,
            },
        ];
        let v = verify_sorted_asc(specs).unwrap_err();
        match v {
            Error::UnexpectedForkSpecHeightOrder(e1, e0) => {
                assert_eq!(e1, 10);
                assert_eq!(e0, 10);
            }
            _ => unreachable!("unexpected error"),
        }

        let specs = &[
            ForkSpec {
                height_or_timestamp: HeightOrTimestamp::Height(11),
                additional_header_item_count: 1,
                epoch_length: 200,
                max_turn_length: 9,
            },
            ForkSpec {
                height_or_timestamp: HeightOrTimestamp::Height(10),
                additional_header_item_count: 2,
                epoch_length: 200,
                max_turn_length: 9,
            },
        ];
        let v = verify_sorted_asc(specs).unwrap_err();
        match v {
            Error::UnexpectedForkSpecHeightOrder(e1, e0) => {
                assert_eq!(e1, 11);
                assert_eq!(e0, 10);
            }
            _ => unreachable!("unexpected error"),
        }
    }

    #[test]
    fn test_error_verify_sorted_asc_time() {
        let specs = &[
            ForkSpec {
                height_or_timestamp: HeightOrTimestamp::Time(10),
                additional_header_item_count: 1,
                epoch_length: 200,
                max_turn_length: 9,
            },
            ForkSpec {
                height_or_timestamp: HeightOrTimestamp::Time(10),
                additional_header_item_count: 2,
                epoch_length: 200,
                max_turn_length: 9,
            },
        ];
        let v = verify_sorted_asc(specs).unwrap_err();
        match v {
            Error::UnexpectedForkSpecTimestampOrder(e1, e0) => {
                assert_eq!(e1, 10);
                assert_eq!(e0, 10);
            }
            _ => unreachable!("unexpected error"),
        }

        let specs = &[
            ForkSpec {
                height_or_timestamp: HeightOrTimestamp::Time(11),
                additional_header_item_count: 1,
                epoch_length: 200,
                max_turn_length: 9,
            },
            ForkSpec {
                height_or_timestamp: HeightOrTimestamp::Time(10),
                additional_header_item_count: 2,
                epoch_length: 200,
                max_turn_length: 9,
            },
        ];
        let v = verify_sorted_asc(specs).unwrap_err();
        match v {
            Error::UnexpectedForkSpecTimestampOrder(e1, e0) => {
                assert_eq!(e1, 11);
                assert_eq!(e0, 10);
            }
            _ => unreachable!("unexpected error"),
        }
    }

    #[test]
    fn test_error_boundary_epochs_lorentz_pascal() {
        let current = ForkSpec {
            height_or_timestamp: HeightOrTimestamp::Time(0),
            additional_header_item_count: 1,
            epoch_length: 500,
            max_turn_length: 64,
        };
        match current
            .boundary_epochs(&fork_spec_after_pascal())
            .unwrap_err()
        {
            Error::MissingForkHeightInBoundaryCalculation(e1) => {
                assert_eq!(current, e1);
            }
            _ => unreachable!("unexpected error"),
        }
    }

    #[test]
    fn test_error_boundary_epochs_current_epoch_length_zero() {
        let current = ForkSpec {
            height_or_timestamp: HeightOrTimestamp::Height(0),
            additional_header_item_count: 1,
            epoch_length: 0,
            max_turn_length: 64,
        };
        match current
            .boundary_epochs(&fork_spec_after_pascal())
            .unwrap_err()
        {
            Error::UnexpectedEpochLength(e1, e2) => {
                assert_eq!(current.epoch_length, e1);
                assert_ne!(current.epoch_length, e2);
            }
            _ => unreachable!("unexpected error"),
        }
    }

    #[test]
    fn test_error_boundary_epochs_previous_epoch_length_zero() {
        let previous = ForkSpec {
            height_or_timestamp: HeightOrTimestamp::Height(0),
            additional_header_item_count: 1,
            epoch_length: 0,
            max_turn_length: 64,
        };
        match fork_spec_after_pascal()
            .boundary_epochs(&previous)
            .unwrap_err()
        {
            Error::UnexpectedEpochLength(e1, e2) => {
                assert_ne!(previous.epoch_length, e1);
                assert_eq!(previous.epoch_length, e2);
            }
            _ => unreachable!("unexpected error"),
        }
    }

    #[test]
    fn test_success_boundary_epochs() {
        let mut f1 = fork_spec_after_lorentz().clone();
        f1.height_or_timestamp = HeightOrTimestamp::Height(1501);
        let be = f1.boundary_epochs(&fork_spec_after_pascal()).unwrap();
        assert_eq!(be.previous_last, 1400);
        assert_eq!(be.intermediates, vec![1600, 1800]);
        assert_eq!(be.current_first, 2000);

        f1.height_or_timestamp = HeightOrTimestamp::Height(1600);
        let be = f1.boundary_epochs(&fork_spec_after_pascal()).unwrap();
        assert_eq!(be.previous_last, 1600);
        assert_eq!(be.intermediates, vec![1800]);
        assert_eq!(be.current_first, 2000);

        f1.height_or_timestamp = HeightOrTimestamp::Height(1601);
        let be = f1.boundary_epochs(&fork_spec_after_pascal()).unwrap();
        assert_eq!(be.previous_last, 1600);
        assert_eq!(be.intermediates, vec![1800]);
        assert_eq!(be.current_first, 2000);

        f1.height_or_timestamp = HeightOrTimestamp::Height(1800);
        let be = f1.boundary_epochs(&fork_spec_after_pascal()).unwrap();
        assert_eq!(be.previous_last, 1800);
        assert_eq!(be.intermediates, vec![]);
        assert_eq!(be.current_first, 2000);

        f1.height_or_timestamp = HeightOrTimestamp::Height(2000);
        let be = f1.boundary_epochs(&fork_spec_after_pascal()).unwrap();
        assert_eq!(be.previous_last, 2000);
        assert_eq!(be.intermediates, vec![]);
        assert_eq!(be.current_first, 2000);
    }

    #[test]
    fn test_success_boundary_epochs_lorentz_pascal() {
        let be = fork_spec_after_lorentz()
            .boundary_epochs(&fork_spec_after_pascal())
            .unwrap();
        assert_eq!(be.previous_last, 0);
        assert_eq!(be.intermediates[0], 200);
        assert_eq!(be.intermediates[1], 400);
        assert_eq!(be.current_first, 500);
        assert_eq!(be.current_epoch_block_number(199), 0);
        assert_eq!(be.current_epoch_block_number(200), 200);
        assert_eq!(be.current_epoch_block_number(399), 200);
        assert_eq!(be.current_epoch_block_number(400), 400);
        assert_eq!(be.current_epoch_block_number(499), 400);
        assert_eq!(be.current_epoch_block_number(500), 500);
        assert_eq!(be.current_epoch_block_number(501), 500);
        assert_eq!(be.current_epoch_block_number(999), 500);
        assert_eq!(be.current_epoch_block_number(1000), 1000);
        assert_eq!(be.current_epoch_block_number(1001), 1000);
        assert_eq!(be.current_epoch_block_number(1499), 1000);
        assert_eq!(be.current_epoch_block_number(1500), 1500);
        assert_eq!(be.current_epoch_block_number(1501), 1500);

        assert_eq!(be.previous_epoch_block_number(0), 0);
        assert_eq!(be.previous_epoch_block_number(200), 0);
        assert_eq!(be.previous_epoch_block_number(400), 200);
        assert_eq!(be.previous_epoch_block_number(500), 400);
        assert_eq!(be.previous_epoch_block_number(1000), 500);
        assert_eq!(be.previous_epoch_block_number(1500), 1000);
    }

    #[test]
    fn test_success_boundary_epochs_maxwell_lorentz() {
        let be = fork_spec_after_maxwell()
            .boundary_epochs(&fork_spec_after_lorentz())
            .unwrap();
        assert_eq!(be.previous_last, 0);
        assert_eq!(be.intermediates[0], 200);
        assert_eq!(be.intermediates[1], 400);
        assert_eq!(be.intermediates[2], 500);
        assert_eq!(be.current_first, 1000);
        assert_eq!(be.current_epoch_block_number(199), 0);
        assert_eq!(be.current_epoch_block_number(200), 200);
        assert_eq!(be.current_epoch_block_number(399), 200);
        assert_eq!(be.current_epoch_block_number(400), 400);
        assert_eq!(be.current_epoch_block_number(499), 400);
        assert_eq!(be.current_epoch_block_number(500), 500);
        assert_eq!(be.current_epoch_block_number(501), 500);
        assert_eq!(be.current_epoch_block_number(999), 500);
        assert_eq!(be.current_epoch_block_number(1000), 1000);
        assert_eq!(be.current_epoch_block_number(1001), 1000);
        assert_eq!(be.current_epoch_block_number(1499), 1000);
        assert_eq!(be.current_epoch_block_number(1500), 1000);
        assert_eq!(be.current_epoch_block_number(1501), 1000);
        assert_eq!(be.current_epoch_block_number(1999), 1000);
        assert_eq!(be.current_epoch_block_number(2000), 2000);
        assert_eq!(be.current_epoch_block_number(2001), 2000);
        assert_eq!(be.current_epoch_block_number(2999), 2000);
        assert_eq!(be.current_epoch_block_number(3000), 3000);

        assert_eq!(be.previous_epoch_block_number(0), 0);
        assert_eq!(be.previous_epoch_block_number(200), 0);
        assert_eq!(be.previous_epoch_block_number(400), 200);
        assert_eq!(be.previous_epoch_block_number(500), 400);
        assert_eq!(be.previous_epoch_block_number(1000), 500);
        assert_eq!(be.previous_epoch_block_number(2000), 1000);
        assert_eq!(be.previous_epoch_block_number(3000), 2000);
    }

    #[test]
    fn test_error_get_boundary_epochs() {
        let specs = &[
            ForkSpec {
                height_or_timestamp: HeightOrTimestamp::Height(10),
                additional_header_item_count: 1,
                epoch_length: 200,
                max_turn_length: 9,
            },
            ForkSpec {
                height_or_timestamp: HeightOrTimestamp::Height(20),
                additional_header_item_count: 2,
                epoch_length: 200,
                max_turn_length: 9,
            },
        ];
        let v = get_boundary_epochs(&fork_spec_after_pascal(), specs).unwrap_err();
        match v {
            Error::MissingPreviousForkSpec(f) => {
                assert_eq!(f, fork_spec_after_pascal());
            }
            _ => unreachable!("unexpected error {}", v),
        }
    }

    #[test]
    fn test_success_get_boundary_epochs() {
        let specs = &[
            ForkSpec {
                height_or_timestamp: HeightOrTimestamp::Height(10),
                additional_header_item_count: 1,
                epoch_length: 200,
                max_turn_length: 9,
            },
            ForkSpec {
                height_or_timestamp: HeightOrTimestamp::Height(20),
                additional_header_item_count: 2,
                epoch_length: 500,
                max_turn_length: 9,
            },
        ];
        let v = get_boundary_epochs(&specs[1], specs).unwrap();
        assert_eq!(v.current_fork_spec, specs[1]);
        assert_eq!(v.previous_fork_spec, specs[0]);

        let v = get_boundary_epochs(&specs[0], specs).unwrap();
        assert_eq!(v.current_fork_spec, specs[0]);
        assert_eq!(v.previous_fork_spec, specs[0]);
    }
}<|MERGE_RESOLUTION|>--- conflicted
+++ resolved
@@ -38,13 +38,10 @@
     /// with the previous fork specification. It calculates the previous last epoch, the current
     /// first epoch, and any intermediate epochs between them.
     ///
-<<<<<<< HEAD
-=======
     /// previous_last: refers to the previous epoch of the height
     /// current_first refers to the first epoch of the height divisible by the current fork epoch length.
     /// intermediates: refers to the epochs between the previous last and current first.
     ///
->>>>>>> 548cd4a0
     /// eg) height = 1501
     /// previous_last = 1400
     /// intermediates = [1600, 1800]
@@ -161,13 +158,8 @@
         if current_epoch_block_number == 0 {
             return 0;
         }
-<<<<<<< HEAD
-        // first or under
+        // Before HF
         if current_epoch_block_number <= self.previous_last {
-=======
-        // Before HF
-        if current_epoch_block_number <= self.prev_last {
->>>>>>> 548cd4a0
             return current_epoch_block_number - self.previous_fork_spec.epoch_length;
         }
 
