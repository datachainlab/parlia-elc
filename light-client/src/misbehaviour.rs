--- conflicted
+++ resolved
@@ -141,27 +141,44 @@
 
     use crate::fixture::*;
 
+    use crate::header::epoch::Epoch;
+    use crate::header::eth_headers::ETHHeaders;
+    use crate::header::vote_attestation::VoteData;
+    use crate::header::Header;
     use crate::misbehaviour::{verify_vote, Misbehaviour, VerifyVoteResult};
     use crate::misc::new_height;
     use alloc::string::ToString;
-    use rstest::rstest;
-    use std::prelude::rust_2015::Box;
-
-    use crate::header::vote_attestation::VoteData;
+    use core::str::FromStr;
+    use light_client::types::ClientId;
     use parlia_ibc_proto::ibc::core::client::v1::Height;
     use parlia_ibc_proto::ibc::lightclients::parlia::v1::Misbehaviour as RawMisbehaviour;
     use parlia_ibc_proto::ibc::lightclients::parlia::v1::{EthHeader, Header as RawHeader};
-
-    fn to_raw(h: alloc::vec::Vec<u8>, coinbase: alloc::vec::Vec<u8>) -> RawHeader {
+    use rstest::rstest;
+    use std::prelude::rust_2015::Box;
+
+    fn to_raw(h: alloc::vec::Vec<u8>) -> RawHeader {
         RawHeader {
             headers: vec![EthHeader { header: h }],
             trusted_height: Some(Height::default()),
             account_proof: vec![],
-            current_validators: vec![coinbase.clone()],
-            previous_validators: vec![coinbase],
+            current_validators: vec![vec![0]],
+            previous_validators: vec![vec![0]],
             previous_turn_length: 1,
             current_turn_length: 1,
         }
+    }
+
+    fn make_header(h: ETHHeader) -> Header {
+        Header::new(
+            vec![],
+            ETHHeaders {
+                target: h.clone(),
+                all: vec![h],
+            },
+            Height::default(),
+            Epoch::new(vec![vec![0]].into(), 1),
+            Epoch::new(vec![vec![0]].into(), 1),
+        )
     }
 
     #[test]
@@ -193,10 +210,9 @@
     #[rstest]
     #[case::localnet(localnet())]
     fn test_error_try_from_missing_h2(#[case] hp: Box<dyn Network>) {
-        let h1 = hp.epoch_header_plus_1();
         let src = RawMisbehaviour {
             client_id: "xx-parlia-1".to_string(),
-            header_1: Some(to_raw(hp.epoch_header_plus_1_rlp(), h1.coinbase)),
+            header_1: Some(to_raw(hp.epoch_header_plus_1_rlp())),
             header_2: None,
         };
         match Misbehaviour::try_from(src).unwrap_err() {
@@ -205,16 +221,15 @@
         }
     }
 
-<<<<<<< HEAD
-    #[test]
-    fn test_success_try_from() {
-        let h1 = header_31297201();
-        let mut h2 = header_31297201();
-        h2.gas_used = h1.gas_used + 1;
+    #[rstest]
+    #[case::localnet(localnet())]
+    fn test_success_try_from(#[case] hp: Box<dyn Network>) {
+        let h1 = hp.epoch_header();
+        let h2 = hp.epoch_header_plus_1();
         let src = RawMisbehaviour {
             client_id: "xx-parlia-1".to_string(),
-            header_1: Some(to_raw(&h1)),
-            header_2: Some(to_raw(&h2)),
+            header_1: Some(to_raw(hp.epoch_header_rlp())),
+            header_2: Some(to_raw(hp.epoch_header_plus_1_rlp())),
         };
         let misbehaviour = Misbehaviour::try_from(src).unwrap();
         assert_eq!(misbehaviour.client_id.as_str(), "xx-parlia-1");
@@ -222,128 +237,120 @@
         assert_eq!(misbehaviour.header_2.height(), new_height(0, h2.number));
     }
 
-    #[test]
-    fn test_error_verify_same_block() {
-        let h1 = header_31297201();
-=======
-    #[rstest]
-    #[case::localnet(localnet())]
-    fn test_error_try_from_same_block(#[case] hp: Box<dyn Network>) {
-        let h1 = hp.epoch_header();
->>>>>>> cd2a2dda
-        let src = RawMisbehaviour {
-            client_id: "xx-parlia-1".to_string(),
-            header_1: Some(to_raw(hp.epoch_header_rlp(), h1.coinbase.clone())),
-            header_2: Some(to_raw(hp.epoch_header_rlp(), h1.coinbase)),
-        };
-        let misbehaviour = Misbehaviour::try_from(src).unwrap();
+    #[rstest]
+    #[case::localnet(localnet())]
+    fn test_success_verify(#[case] hp: Box<dyn Network>) {
+        let h1 = make_header(hp.epoch_header());
+        let mut h2 = hp.epoch_header();
+        h2.hash = [0u8; 32];
+        let h2 = make_header(h2);
+        let misbehaviour = Misbehaviour {
+            client_id: ClientId::from_str("xx-parlia-1").unwrap(),
+            header_1: h1.clone(),
+            header_2: h2.clone(),
+        };
+        misbehaviour.verify().unwrap();
+    }
+
+    #[rstest]
+    #[case::localnet(localnet())]
+    fn test_error_verify_same_block(#[case] hp: Box<dyn Network>) {
+        let h1 = Header::try_from(to_raw(hp.epoch_header_rlp())).unwrap();
+        let misbehaviour = Misbehaviour {
+            client_id: ClientId::from_str("xx-parlia-1").unwrap(),
+            header_1: h1.clone(),
+            header_2: h1.clone(),
+        };
         match misbehaviour.verify().unwrap_err() {
             Error::UnexpectedSameBlockHash(e1, e2, e3) => {
-                assert_eq!(e1, new_height(0, h1.number));
-                assert_eq!(e2, new_height(0, h1.number));
-                assert_eq!(e3, h1.hash);
-            }
-            err => unreachable!("{:?}", err),
-        }
-    }
-
-<<<<<<< HEAD
-    #[test]
-    fn test_success_verify_same_height() {
-        let h1 = header_31297201();
-        let mut h2 = header_31297201();
-        h2.coinbase = header_31297202().coinbase;
-        let src = RawMisbehaviour {
-            client_id: "xx-parlia-1".to_string(),
-            header_1: Some(to_raw(&h1)),
-            header_2: Some(to_raw(&h2)),
-        };
-        let misbehaviour = Misbehaviour::try_from(src).unwrap();
-        misbehaviour.verify().unwrap();
-    }
-
-    #[test]
-    fn test_error_verify_other_height() {
-        let h1 = header_31297201();
-        let h2 = header_31297202();
-=======
-    #[rstest]
-    #[case::localnet(localnet())]
-    fn test_error_try_from_different_height(#[case] hp: Box<dyn Network>) {
+                assert_eq!(e1, h1.height());
+                assert_eq!(e2, h1.height());
+                assert_eq!(e3, *h1.block_hash());
+            }
+            err => unreachable!("{:?}", err),
+        }
+    }
+
+    #[rstest]
+    #[case::localnet(localnet())]
+    fn test_error_verify_other_height(#[case] hp: Box<dyn Network>) {
         let h1 = hp.epoch_header();
         let h2 = hp.epoch_header_plus_1();
->>>>>>> cd2a2dda
-        let src = RawMisbehaviour {
-            client_id: "xx-parlia-1".to_string(),
-            header_1: Some(to_raw(hp.epoch_header_rlp(), h1.coinbase)),
-            header_2: Some(to_raw(hp.epoch_header_plus_1_rlp(), h2.coinbase)),
-        };
-        let misbehaviour = Misbehaviour::try_from(src).unwrap();
+        let h1 = make_header(h1);
+        let h2 = make_header(h2);
+        let misbehaviour = Misbehaviour {
+            client_id: ClientId::from_str("xx-parlia-1").unwrap(),
+            header_1: h1.clone(),
+            header_2: h2.clone(),
+        };
         match misbehaviour.verify().unwrap_err() {
             Error::UnexpectedHonestVote(e1, e2) => {
-                assert_eq!(e1.revision_height(), h1.number);
-                assert_eq!(e2.revision_height(), h2.number);
-            }
-            err => unreachable!("{:?}", err),
-        }
-    }
-
-<<<<<<< HEAD
-    #[test]
-    fn test_error_verify_vote_same_height() {
-        let h1 = header_31297201();
-        let src = RawMisbehaviour {
-            client_id: "xx-parlia-1".to_string(),
-            header_1: Some(to_raw(&h1)),
-            header_2: Some(to_raw(&h1)),
-        };
-        let misbehaviour = Misbehaviour::try_from(src).unwrap();
+                assert_eq!(e1, h1.height());
+                assert_eq!(e2, h2.height());
+            }
+            err => unreachable!("{:?}", err),
+        }
+    }
+
+    #[rstest]
+    #[case::localnet(localnet())]
+    fn test_error_verify_vote_same_height(#[case] hp: Box<dyn Network>) {
+        let h1 = hp.epoch_header();
+        let mut h2 = hp.epoch_header();
+        h2.hash = [0u8; 32];
+        let h1 = make_header(h1);
+        let h2 = make_header(h2);
+        let misbehaviour = Misbehaviour {
+            client_id: ClientId::from_str("xx-parlia-1").unwrap(),
+            header_1: h1.clone(),
+            header_2: h2.clone(),
+        };
         match misbehaviour.verify_votes().unwrap_err() {
             Error::UnexpectedHonestVote(e1, e2) => {
-                assert_eq!(e1.revision_height(), h1.number);
-                assert_eq!(e2, e1);
-            }
-            err => unreachable!("{:?}", err),
-        }
-    }
-
-    #[test]
-    fn test_success_verify_vote_source_number() {
-        let h1 = header_31297201();
-        let mut h2 = header_31297202();
-        h2.extra_data = h1.extra_data.clone();
-=======
-    #[rstest]
-    #[case::localnet(localnet())]
-    fn test_success_try_from(#[case] hp: Box<dyn Network>) {
+                assert_eq!(e1, h1.height());
+                assert_eq!(e2, h2.height());
+            }
+            err => unreachable!("{:?}", err),
+        }
+    }
+
+    #[rstest]
+    #[case::localnet(localnet())]
+    fn test_success_verify_vote_source_number(#[case] hp: Box<dyn Network>) {
         let h1 = hp.epoch_header_plus_1();
-        let mut h2 = hp.epoch_header_plus_1_rlp();
-        let size = h2.len();
-        h2[size - 1] = 1; // set excess blob gas
-        let _v = ETHHeader::try_from(EthHeader { header: h2.clone() });
->>>>>>> cd2a2dda
-        let src = RawMisbehaviour {
-            client_id: "xx-parlia-1".to_string(),
-            header_1: Some(to_raw(hp.epoch_header_plus_1_rlp(), h1.coinbase.clone())),
-            header_2: Some(to_raw(h2, h1.coinbase)),
-        };
-        let misbehaviour = Misbehaviour::try_from(src).unwrap();
-<<<<<<< HEAD
+        let mut h2 = hp.epoch_header_plus_2();
+        h2.extra_data = h1.clone().extra_data;
+        let h1 = make_header(h1);
+        let h2 = make_header(h2);
+        let misbehaviour = Misbehaviour {
+            client_id: ClientId::from_str("xx-parlia-1").unwrap(),
+            header_1: h1.clone(),
+            header_2: h2.clone(),
+        };
         match misbehaviour.verify_votes().unwrap() {
             VerifyVoteResult::SourceNumber(n1, n2, s) => {
-                assert_eq!(n1, h1.number);
-                assert_eq!(n2, h2.number);
-                assert_eq!(s, h1.get_vote_attestation().unwrap().data.source_number)
-            }
-            err => unreachable!("{:?}", err),
-        }
-    }
-
-    #[test]
-    fn test_success_verify_vote_target_number() {
-        let h1 = header_31297201();
+                assert_eq!(n1, h1.height().revision_height());
+                assert_eq!(n2, h2.height().revision_height());
+                assert_eq!(
+                    s,
+                    h1.eth_header()
+                        .target
+                        .get_vote_attestation()
+                        .unwrap()
+                        .data
+                        .source_number
+                )
+            }
+            err => unreachable!("{:?}", err),
+        }
+    }
+
+    #[rstest]
+    #[case::localnet(localnet())]
+    fn test_success_verify_vote_target_number(#[case] hp: Box<dyn Network>) {
+        let h1 = hp.epoch_header_plus_1();
         let v1 = h1.get_vote_attestation().unwrap().data;
-        let h2 = header_31297202();
+        let h2 = hp.epoch_header_plus_2();
         let mut v2 = h2.get_vote_attestation().unwrap().data;
         v2.target_number = v1.target_number;
         match verify_vote(h1.number, &v1, h2.number, &v2).unwrap() {
@@ -356,11 +363,12 @@
         }
     }
 
-    #[test]
-    fn test_success_verify_vote_range() {
-        let h1 = header_31297201();
+    #[rstest]
+    #[case::localnet(localnet())]
+    fn test_success_verify_vote_range(#[case] hp: Box<dyn Network>) {
+        let h1 = hp.epoch_header_plus_1();
         let v1 = h1.get_vote_attestation().unwrap().data;
-        let h2 = header_31297202();
+        let h2 = hp.epoch_header_plus_2();
 
         let verify = |v1: &VoteData, v2: &VoteData| {
             match verify_vote(h1.number, v1, h2.number, v2).unwrap() {
@@ -380,10 +388,5 @@
         v2.source_number = v1.source_number + 1;
         v2.target_number = v1.target_number - 1;
         verify(&v1, &v2);
-=======
-        assert_eq!(misbehaviour.client_id.as_str(), "xx-parlia-1");
-        assert_eq!(misbehaviour.header_1.height(), new_height(0, h1.number));
-        assert_eq!(misbehaviour.header_2.height(), new_height(0, h1.number));
->>>>>>> cd2a2dda
     }
 }