--- conflicted
+++ resolved
@@ -1372,11 +1372,8 @@
                     additional_header_item_count: 0,
                     epoch_length: 200,
                     max_turn_length: 9,
-<<<<<<< HEAD
                     enable_header_msec: false,
-=======
                     gas_limit_bound_divider: 256,
->>>>>>> 7fdeacb9
                 }];
                 (client_state, cons_state)
             }));
@@ -1390,11 +1387,8 @@
                     additional_header_item_count: 0,
                     epoch_length: 200,
                     max_turn_length: 9,
-<<<<<<< HEAD
                     enable_header_msec: false,
-=======
                     gas_limit_bound_divider: 256,
->>>>>>> 7fdeacb9
                 }];
                 (client_state, cons_state)
             }));
@@ -1409,11 +1403,8 @@
                     additional_header_item_count: 0,
                     epoch_length: 200,
                     max_turn_length: 9,
-<<<<<<< HEAD
                     enable_header_msec: false,
-=======
                     gas_limit_bound_divider: 256,
->>>>>>> 7fdeacb9
                 }];
                 (client_state, cons_state)
             }))
