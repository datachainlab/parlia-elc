--- conflicted
+++ resolved
@@ -1007,13 +1007,8 @@
     }
 
     #[test]
-<<<<<<< HEAD
     fn test_success_submit_misbehaviour() {
-        let client = ParliaLightClient::default();
-=======
-    fn test_success_submit_misbehavior() {
         let client = ParliaLightClient;
->>>>>>> bd83fed5
         let client_id = ClientId::new(client.client_type().as_str(), 1).unwrap();
 
         // Detect misbehaviour
