--- conflicted
+++ resolved
@@ -887,12 +887,8 @@
             true,
         )
         .unwrap_err();
-<<<<<<< HEAD
-        assert_err(err, "ClientFrozen: xx-parlia-0");
-=======
         let expected = format!("{:?}", err).contains("ClientFrozen: xx-parlia-0");
         assert!(expected, "{}", err);
->>>>>>> 9ba99aa3
     }
 
     fn do_test_verify_membership(
