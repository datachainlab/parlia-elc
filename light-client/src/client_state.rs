use alloc::borrow::ToOwned as _;
use alloc::vec::Vec;
use core::time::Duration;

use light_client::types::{Any, Height, Time};
use prost::Message as _;

use parlia_ibc_proto::google::protobuf::Any as IBCAny;
use parlia_ibc_proto::ibc::lightclients::parlia::v1::ClientState as RawClientState;

use crate::consensus_state::ConsensusState;
use crate::errors::Error;
use crate::fork_spec::{ForkSpec, HeightOrTimestamp};
use crate::header::Header;
use crate::misbehaviour::Misbehaviour;
use crate::misc::{new_height, Address, ChainId, Hash};

pub const PARLIA_CLIENT_STATE_TYPE_URL: &str = "/ibc.lightclients.parlia.v1.ClientState";

#[derive(Clone, Debug, PartialEq, serde::Serialize, serde::Deserialize)]
pub struct ClientState {
    /// Chain parameters
    pub chain_id: ChainId,

    /// IBC Solidity parameters
    pub ibc_store_address: Address,
    pub ibc_commitments_slot: Hash,

    ///Light Client parameters
    pub trusting_period: Duration,
    pub max_clock_drift: Duration,

    /// State
    pub latest_height: Height,
    pub frozen: bool,

    /// fork specs
    pub fork_specs: Vec<ForkSpec>,
}

impl ClientState {
    /// canonicalize canonicalizes some fields of specified client state
    /// target fields: latest_height, frozen
    pub fn canonicalize(mut self) -> Self {
        self.latest_height = new_height(self.chain_id.version(), 0);
        self.frozen = false;
        self.fork_specs = vec![];
        self
    }

    pub fn freeze(mut self) -> Self {
        self.frozen = true;
        self
    }

    pub fn check_header_and_update_state(
        &self,
        now: Time,
        trusted_consensus_state: &ConsensusState,
        mut header: Header,
    ) -> Result<(ClientState, ConsensusState), Error> {
        // Ensure header is valid
        self.check_header(now, trusted_consensus_state, &mut header)?;
        let mut new_client_state = self.clone();

        // Update fork specs if timestamp
        for fs in &mut new_client_state.fork_specs.iter_mut() {
            if let HeightOrTimestamp::Time(ts) = fs.height_or_timestamp {
                // second must be forks spec timestamp
                if header.eth_header().all.len() >= 2 {
                    let h = &header.eth_header().all[1];
                    if ts <= h.milli_timestamp() {
                        fs.height_or_timestamp = HeightOrTimestamp::Height(h.number)
                    }
                }
            }
        }

        let header_height = header.height();
        if new_client_state.latest_height < header_height {
            new_client_state.latest_height = header_height;
        }

        let new_consensus_state = ConsensusState {
            state_root: *header.state_root(),
            timestamp: header.timestamp()?,
            current_validators_hash: header.current_epoch_validators_hash(),
            previous_validators_hash: header.previous_epoch_validators_hash(),
        };

        Ok((new_client_state, new_consensus_state))
    }

    pub fn check_misbehaviour_and_update_state(
        &self,
        now: Time,
        h1_trusted_cs: &ConsensusState,
        h2_trusted_cs: &ConsensusState,
        misbehaviour: &mut Misbehaviour,
    ) -> Result<ClientState, Error> {
        self.check_header(now, h1_trusted_cs, &mut misbehaviour.header_1)?;
        self.check_header(now, h2_trusted_cs, &mut misbehaviour.header_2)?;
        Ok(self.clone().freeze())
    }

    fn check_header(
        &self,
        now: Time,
        cs: &ConsensusState,
        header: &mut Header,
    ) -> Result<(), Error> {
        // Ensure last consensus state is within the trusting period
        let ts = header.timestamp()?;
        validate_within_trusting_period(
            now,
            self.trusting_period,
            self.max_clock_drift,
            ts,
            cs.timestamp,
        )?;

        // Ensure header revision is same as chain revision
        let header_height = header.height();
        if header_height.revision_number() != self.chain_id.version() {
            return Err(Error::UnexpectedHeaderRevision(
                self.chain_id.version(),
                header_height.revision_number(),
            ));
        }

        // Ensure satisfying fork specs
        header.assign_fork_spec(&self.fork_specs)?;

        // Ensure header is valid
        header.verify(&self.chain_id, cs)
    }
}

// https://github.com/datachainlab/ethereum-ibc-rs/blob/678f0d1efcdb06c5008fcc0a8785838708ee1a7d/crates/ibc/src/client_state.rs#L572
fn validate_within_trusting_period(
    current_timestamp: Time,
    trusting_period: Duration,
    clock_drift: Duration,
    untrusted_header_timestamp: Time,
    trusted_consensus_state_timestamp: Time,
) -> Result<(), Error> {
    let trusting_period_end =
        (trusted_consensus_state_timestamp + trusting_period).map_err(Error::TimeError)?;
    let drifted_current_timestamp = (current_timestamp + clock_drift).map_err(Error::TimeError)?;

    if !trusting_period_end.gt(&current_timestamp) {
        return Err(Error::OutOfTrustingPeriod(
            current_timestamp,
            trusting_period_end,
        ));
    }
    if !drifted_current_timestamp.gt(&untrusted_header_timestamp) {
        return Err(Error::HeaderFromFuture(
            current_timestamp,
            clock_drift,
            untrusted_header_timestamp,
        ));
    }
    Ok(())
}

impl TryFrom<RawClientState> for ClientState {
    type Error = Error;

    fn try_from(value: RawClientState) -> Result<Self, Self::Error> {
        let raw_latest_height = value
            .latest_height
            .as_ref()
            .ok_or(Error::MissingLatestHeight)?;

        let chain_id = ChainId::new(value.chain_id);

        if chain_id.version() != raw_latest_height.revision_number {
            return Err(Error::UnexpectedLatestHeightRevision(
                chain_id.version(),
                raw_latest_height.revision_number,
            ));
        }

        let latest_height = new_height(
            raw_latest_height.revision_number,
            raw_latest_height.revision_height,
        );

        let raw_ibc_store_address = value.ibc_store_address.clone();
        let ibc_store_address = raw_ibc_store_address
            .try_into()
            .map_err(|_| Error::UnexpectedStoreAddress(value.ibc_store_address))?;

        let raw_ibc_commitments_slot = value.ibc_commitments_slot.clone();
        let ibc_commitments_slot = raw_ibc_commitments_slot
            .try_into()
            .map_err(|_| Error::UnexpectedCommitmentSlot(value.ibc_commitments_slot))?;

        let trusting_period = value
            .trusting_period
            .ok_or(Error::MissingTrustingPeriod)?
            .try_into()
            .map_err(|_| Error::MissingTrustingPeriod)?;

        let max_clock_drift = value
            .max_clock_drift
            .ok_or(Error::NegativeMaxClockDrift)?
            .try_into()
            .map_err(|_| Error::NegativeMaxClockDrift)?;

        let frozen = value.frozen;

        let mut fork_specs = Vec::with_capacity(value.fork_specs.len());
        for fs in value.fork_specs {
            let fork_spec = ForkSpec::try_from(fs)?;
            fork_specs.push(fork_spec)
        }

        Ok(Self {
            chain_id,
            ibc_store_address,
            ibc_commitments_slot,
            latest_height,
            trusting_period,
            max_clock_drift,
            frozen,
            fork_specs,
        })
    }
}

impl From<ClientState> for RawClientState {
    fn from(value: ClientState) -> Self {
        let fork_specs = value.fork_specs.into_iter().map(|fs| fs.into()).collect();
        Self {
            chain_id: value.chain_id.id(),
            ibc_store_address: value.ibc_store_address.to_vec(),
            ibc_commitments_slot: value.ibc_commitments_slot.to_vec(),
            latest_height: Some(parlia_ibc_proto::ibc::core::client::v1::Height {
                revision_number: value.latest_height.revision_number(),
                revision_height: value.latest_height.revision_height(),
            }),
            trusting_period: Some(value.trusting_period.into()),
            max_clock_drift: Some(value.max_clock_drift.into()),
            frozen: value.frozen.to_owned(),
            fork_specs,
        }
    }
}

impl TryFrom<IBCAny> for ClientState {
    type Error = Error;

    fn try_from(any: IBCAny) -> Result<Self, Self::Error> {
        if any.type_url != PARLIA_CLIENT_STATE_TYPE_URL {
            return Err(Error::UnknownClientStateType(any.type_url));
        }
        RawClientState::decode(any.value.as_slice())
            .map_err(Error::ProtoDecodeError)?
            .try_into()
    }
}

impl TryFrom<ClientState> for IBCAny {
    type Error = Error;

    fn try_from(value: ClientState) -> Result<Self, Self::Error> {
        let value: RawClientState = value.into();
        let mut v = Vec::new();
        value.encode(&mut v).map_err(Error::ProtoEncodeError)?;
        Ok(Self {
            type_url: PARLIA_CLIENT_STATE_TYPE_URL.to_owned(),
            value: v,
        })
    }
}

impl TryFrom<ClientState> for Any {
    type Error = Error;
    fn try_from(value: ClientState) -> Result<Self, Error> {
        Ok(IBCAny::try_from(value)?.into())
    }
}

impl TryFrom<Any> for ClientState {
    type Error = Error;

    fn try_from(any: Any) -> Result<Self, Self::Error> {
        IBCAny::from(any).try_into()
    }
}

#[cfg(test)]
mod test {
    use hex_literal::hex;
    use std::time::Duration;
    use time::{macros::datetime, OffsetDateTime};

    use crate::client_state::{validate_within_trusting_period, ClientState};
    use crate::errors::Error;
    use light_client::types::{Any, Time};
    use parlia_ibc_proto::ibc::core::client::v1::Height;
    use rstest::rstest;

    use crate::consensus_state::ConsensusState;
    use crate::fixture::*;
    use crate::header::epoch::Epoch;
    use crate::header::eth_header::ETHHeader;
    use crate::header::eth_headers::ETHHeaders;

    use crate::fork_spec::{ForkSpec, HeightOrTimestamp};
    use crate::header::Header;
    use crate::misc::{new_timestamp, ChainId};
    use alloc::boxed::Box;
    use parlia_ibc_proto::ibc::lightclients::parlia::v1::ForkSpec as RawForkSpec;
    use parlia_ibc_proto::ibc::lightclients::parlia::v1::Header as RawHeader;
    use parlia_ibc_proto::ibc::lightclients::parlia::v1::{
        ClientState as RawClientState, EthHeader,
    };

    fn after_pascal() -> ForkSpec {
        ForkSpec {
            height_or_timestamp: HeightOrTimestamp::Height(0),
            additional_header_item_count: 1, // requestsHash
            epoch_length: 200,
            max_turn_length: 9,
<<<<<<< HEAD
            enable_header_msec: false,
=======
            gas_limit_bound_divider: 256,
>>>>>>> 7fdeacb9
        }
    }

    #[rstest]
    #[case::localnet(localnet())]
    fn test_error_check_header_and_update_state(#[case] hp: Box<dyn Network>) {
        let cs = ClientState {
            chain_id: hp.network(),
            ibc_store_address: [0u8; 20],
            ibc_commitments_slot: [0u8; 32],
            trusting_period: Duration::from_millis(1001),
            max_clock_drift: Default::default(),
            latest_height: Default::default(),
            frozen: false,
            fork_specs: vec![after_pascal()],
        };

        // fail: check_header
        let h = &hp.epoch_header();
        let cons_state = ConsensusState {
            state_root: [0u8; 32],
            timestamp: new_timestamp(h.milli_timestamp()).unwrap(),
            current_validators_hash: hp.previous_epoch_header().epoch.unwrap().hash(),
            previous_validators_hash: hp.previous_epoch_header().epoch.unwrap().hash(),
        };
        let header = Header::new(
            ETHHeaders {
                target: hp.epoch_header(),
                all: vec![],
            },
            Height {
                revision_number: 0,
                revision_height: h.number - 1,
            },
            hp.previous_epoch_header().epoch.unwrap(),
            hp.epoch_header().epoch.unwrap(),
        );
        let now = new_timestamp(h.milli_timestamp() + 1).unwrap();
        let err = cs
            .check_header_and_update_state(now, &cons_state, header.clone())
            .unwrap_err();
        match err {
            Error::InvalidVerifyingHeaderLength(number, size) => {
                assert_eq!(number, h.number);
                assert_eq!(size, header.eth_header().all.len());
            }
            err => unreachable!("{:?}", err),
        }
    }

    #[rstest]
    #[case::localnet(localnet())]
    fn test_error_check_header(#[case] hp: Box<dyn Network>) {
        let header_fn = |revision: u64, h: &ETHHeader, h_rlp: alloc::vec::Vec<u8>| {
            let trusted_height = Height {
                revision_number: revision,
                revision_height: h.number - 1,
            };
            let raw = RawHeader {
                headers: vec![EthHeader { header: h_rlp }],
                trusted_height: Some(trusted_height),
                current_validators: if h.is_epoch() {
                    h.epoch.clone().unwrap().validators().clone()
                } else {
                    vec![h.coinbase.clone()]
                },
                previous_validators: vec![h.coinbase.clone()],
                previous_turn_length: 1,
                current_turn_length: 1,
            };
            raw.try_into().unwrap()
        };

        let cs = ClientState {
            chain_id: ChainId::new(10),
            ibc_store_address: [0u8; 20],
            ibc_commitments_slot: [0u8; 32],
            trusting_period: Duration::from_millis(1001),
            max_clock_drift: Default::default(),
            latest_height: Default::default(),
            frozen: false,
            fork_specs: vec![after_pascal()],
        };
        let mut cons_state = ConsensusState {
            state_root: [0u8; 32],
            timestamp: new_timestamp(0).unwrap(),
            current_validators_hash: Epoch::new(vec![[0u8; 20].to_vec()].into(), 1).hash(),
            previous_validators_hash: Epoch::new(vec![[0u8; 20].to_vec()].into(), 1).hash(),
        };

        // fail: validate_trusting_period
        let h = hp.epoch_header();
        let now = new_timestamp(h.milli_timestamp() - 1).unwrap();
        cons_state.timestamp = new_timestamp(h.milli_timestamp()).unwrap();
        let mut header = header_fn(0, &h, hp.epoch_header_rlp());
        let err = cs.check_header(now, &cons_state, &mut header).unwrap_err();
        match err {
            Error::HeaderFromFuture(_, _, _) => {}
            err => unreachable!("{:?}", err),
        }

        // fail: revision check
        let h = hp.epoch_header();
        let now = new_timestamp(h.milli_timestamp() + 1).unwrap();
        cons_state.timestamp = new_timestamp(h.milli_timestamp()).unwrap();
        let mut header = header_fn(1, &h, hp.epoch_header_rlp());
        let err = cs.check_header(now, &cons_state, &mut header).unwrap_err();
        match err {
            Error::UnexpectedHeaderRevision(n1, n2) => {
                assert_eq!(cs.chain_id.version(), n1);
                assert_eq!(header.height().revision_number(), n2);
            }
            err => unreachable!("{:?}", err),
        }

        // fail: verify_validator_set
        let h = hp.epoch_header();
        let mut header = header_fn(0, &h, hp.epoch_header_rlp());
        let err = cs.check_header(now, &cons_state, &mut header).unwrap_err();
        match err {
            Error::UnexpectedUntrustedValidatorsHashInEpoch(h1, h2, _, _, _) => {
                assert_eq!(h1.revision_height(), h.number - 1);
                assert_eq!(h2, h.number);
            }
            err => unreachable!("{:?}", err),
        }

        // fail: header.verify
        let h = hp.epoch_header();
        cons_state.current_validators_hash = Epoch::new(vec![h.coinbase.clone()].into(), 1).hash();
        let mut header = header_fn(0, &h, hp.epoch_header_rlp());
        let err = cs.check_header(now, &cons_state, &mut header).unwrap_err();
        match err {
            Error::UnexpectedCoinbase(number) => {
                assert_eq!(number, h.number);
            }
            err => unreachable!("{:?}", err),
        }
    }

    #[test]
    fn test_success_try_from_any() {
        let cs = hex!("0a272f6962632e6c69676874636c69656e74732e7061726c69612e76312e436c69656e7453746174651253088f4e1214aa43d337145e8930d01cb4e60abf6595c692921e1a201ee222554989dda120e26ecacf756fe1235cd8d726706b57517715dde4f0c900220410dffb012a040880a305320410c0843d420410001815").to_vec();
        let cs: Any = cs.try_into().unwrap();
        let cs: ClientState = cs.try_into().unwrap();

        assert_eq!(0, cs.latest_height.revision_number());
        assert_eq!(32223, cs.latest_height.revision_height());
        assert_eq!(9999, cs.chain_id.id());
        assert_eq!(0, cs.chain_id.version());
        assert_eq!(86400, cs.trusting_period.as_secs());
        assert_eq!(1, cs.max_clock_drift.as_millis());
        assert_eq!(
            hex!("aa43d337145E8930d01cb4E60Abf6595C692921E"),
            cs.ibc_store_address
        );
        assert_eq!(
            hex!("1ee222554989dda120e26ecacf756fe1235cd8d726706b57517715dde4f0c900"),
            cs.ibc_commitments_slot
        );
    }

    #[test]
    fn test_error_try_from() {
        let mut cs = RawClientState {
            chain_id: 9999,
            ibc_store_address: vec![0],
            ibc_commitments_slot: vec![1],
            latest_height: None,
            trusting_period: None,
            max_clock_drift: None,
            frozen: false,
            fork_specs: vec![RawForkSpec::from(after_pascal())],
        };
        let err = ClientState::try_from(cs.clone()).unwrap_err();
        match err {
            Error::MissingLatestHeight => {}
            err => unreachable!("{:?}", err),
        }

        cs.latest_height = Some(Height {
            revision_number: 1,
            revision_height: 0,
        });
        let err = ClientState::try_from(cs.clone()).unwrap_err();
        match err {
            Error::UnexpectedLatestHeightRevision(e1, e2) => {
                assert_eq!(e1, 0);
                assert_eq!(e2, 1);
            }
            err => unreachable!("{:?}", err),
        }

        cs.latest_height = Some(Height::default());
        let err = ClientState::try_from(cs.clone()).unwrap_err();
        match err {
            Error::UnexpectedStoreAddress(address) => {
                assert_eq!(address, vec![0]);
            }
            err => unreachable!("{:?}", err),
        }

        cs.ibc_store_address = [1u8; 20].to_vec();
        let err = ClientState::try_from(cs.clone()).unwrap_err();
        match err {
            Error::UnexpectedCommitmentSlot(address) => {
                assert_eq!(address, vec![1]);
            }
            err => unreachable!("{:?}", err),
        }

        cs.ibc_commitments_slot = [1u8; 32].to_vec();
        let err = ClientState::try_from(cs.clone()).unwrap_err();
        match err {
            Error::MissingTrustingPeriod => {}
            err => unreachable!("{:?}", err),
        }

        cs.trusting_period = Some(parlia_ibc_proto::google::protobuf::Duration::default());
        let err = ClientState::try_from(cs).unwrap_err();
        match err {
            Error::NegativeMaxClockDrift => {}
            err => unreachable!("{:?}", err),
        }
    }

    #[test]
    fn test_trusting_period_validation() {
        {
            let current_timestamp = datetime!(2023-08-20 0:00 UTC);
            let untrusted_header_timestamp = datetime!(2023-08-20 0:00 UTC);
            let trusted_state_timestamp = datetime!(2023-08-20 0:00 UTC);
            validate_and_assert_no_error(
                current_timestamp,
                1,
                1,
                untrusted_header_timestamp,
                trusted_state_timestamp,
            );
        }

        // trusting_period
        {
            let current_timestamp = datetime!(2023-08-20 0:00 UTC);
            let untrusted_header_timestamp = current_timestamp - Duration::new(0, 1);
            let trusted_state_timestamp = untrusted_header_timestamp - Duration::new(0, 1);
            validate_and_assert_trusting_period_error(
                current_timestamp,
                1,
                0,
                untrusted_header_timestamp,
                trusted_state_timestamp,
            );
            validate_and_assert_trusting_period_error(
                current_timestamp,
                2,
                0,
                untrusted_header_timestamp,
                trusted_state_timestamp,
            );
            validate_and_assert_no_error(
                current_timestamp,
                3,
                0,
                untrusted_header_timestamp,
                trusted_state_timestamp,
            );
        }

        // clock drift
        {
            let current_timestamp = datetime!(2023-08-20 0:00 UTC);
            let untrusted_header_timestamp = current_timestamp + Duration::new(0, 1);
            let trusted_state_timestamp = current_timestamp;
            validate_and_assert_clock_drift_error(
                current_timestamp,
                1,
                0,
                untrusted_header_timestamp,
                trusted_state_timestamp,
            );
            validate_and_assert_clock_drift_error(
                current_timestamp,
                1,
                1,
                untrusted_header_timestamp,
                trusted_state_timestamp,
            );
            validate_and_assert_no_error(
                current_timestamp,
                1,
                2,
                untrusted_header_timestamp,
                trusted_state_timestamp,
            );
        }
    }

    fn validate_and_assert_no_error(
        current_timestamp: OffsetDateTime,
        trusting_period: u64,
        clock_drift: u64,
        untrusted_header_timestamp: OffsetDateTime,
        trusted_state_timestamp: OffsetDateTime,
    ) {
        let result = validate_within_trusting_period(
            Time::from_unix_timestamp_nanos(current_timestamp.unix_timestamp_nanos() as u128)
                .unwrap(),
            Duration::from_nanos(trusting_period),
            Duration::from_nanos(clock_drift),
            Time::from_unix_timestamp_nanos(
                untrusted_header_timestamp.unix_timestamp_nanos() as u128
            )
            .unwrap(),
            Time::from_unix_timestamp_nanos(trusted_state_timestamp.unix_timestamp_nanos() as u128)
                .unwrap(),
        );
        assert!(result.is_ok());
    }

    fn validate_and_assert_trusting_period_error(
        current_timestamp: OffsetDateTime,
        trusting_period: u64,
        clock_drift: u64,
        untrusted_header_timestamp: OffsetDateTime,
        trusted_state_timestamp: OffsetDateTime,
    ) {
        let result = validate_within_trusting_period(
            Time::from_unix_timestamp_nanos(current_timestamp.unix_timestamp_nanos() as u128)
                .unwrap(),
            Duration::from_nanos(trusting_period),
            Duration::from_nanos(clock_drift),
            Time::from_unix_timestamp_nanos(
                untrusted_header_timestamp.unix_timestamp_nanos() as u128
            )
            .unwrap(),
            Time::from_unix_timestamp_nanos(trusted_state_timestamp.unix_timestamp_nanos() as u128)
                .unwrap(),
        );
        if let Err(e) = result {
            match e {
                Error::OutOfTrustingPeriod(_current_timestamp, _trusting_period_end) => {}
                _ => panic!("unexpected error: {e}"),
            }
        } else {
            panic!("expected error");
        }
    }

    fn validate_and_assert_clock_drift_error(
        current_timestamp: OffsetDateTime,
        trusting_period: u64,
        clock_drift: u64,
        untrusted_header_timestamp: OffsetDateTime,
        trusted_state_timestamp: OffsetDateTime,
    ) {
        let result = validate_within_trusting_period(
            Time::from_unix_timestamp_nanos(current_timestamp.unix_timestamp_nanos() as u128)
                .unwrap(),
            Duration::from_nanos(trusting_period),
            Duration::from_nanos(clock_drift),
            Time::from_unix_timestamp_nanos(
                untrusted_header_timestamp.unix_timestamp_nanos() as u128
            )
            .unwrap(),
            Time::from_unix_timestamp_nanos(trusted_state_timestamp.unix_timestamp_nanos() as u128)
                .unwrap(),
        );
        if let Err(e) = result {
            match e {
                Error::HeaderFromFuture(_current_timestamp, _clock_drift, _header_timestamp) => {}
                _ => panic!("unexpected error: {e}"),
            }
        } else {
            panic!("expected error");
        }
    }
}<|MERGE_RESOLUTION|>--- conflicted
+++ resolved
@@ -325,11 +325,8 @@
             additional_header_item_count: 1, // requestsHash
             epoch_length: 200,
             max_turn_length: 9,
-<<<<<<< HEAD
             enable_header_msec: false,
-=======
             gas_limit_bound_divider: 256,
->>>>>>> 7fdeacb9
         }
     }
 
