use alloc::borrow::ToOwned as _;
use alloc::vec::Vec;
use core::time::Duration;

use light_client::types::{Any, Height, Time};
use prost::Message as _;

use parlia_ibc_proto::google::protobuf::Any as IBCAny;
use parlia_ibc_proto::ibc::lightclients::parlia::v1::ClientState as RawClientState;

use crate::consensus_state::ConsensusState;
use crate::errors::Error;
use crate::fork_spec::ForkSpec;
use crate::header::Header;
use crate::misbehaviour::Misbehaviour;
use crate::misc::{new_height, Address, ChainId, Hash};

pub const PARLIA_CLIENT_STATE_TYPE_URL: &str = "/ibc.lightclients.parlia.v1.ClientState";

#[derive(Clone, Debug, PartialEq, serde::Serialize, serde::Deserialize)]
pub struct ClientState {
    /// Chain parameters
    pub chain_id: ChainId,

    /// IBC Solidity parameters
    pub ibc_store_address: Address,
    pub ibc_commitments_slot: Hash,

    ///Light Client parameters
    pub trusting_period: Duration,
    pub max_clock_drift: Duration,

    /// State
    pub latest_height: Height,
    pub frozen: bool,

    /// fork specs
    pub fork_specs: Vec<ForkSpec>,
}

impl ClientState {
    /// canonicalize canonicalizes some fields of specified client state
    /// target fields: latest_height, frozen
    pub fn canonicalize(mut self) -> Self {
        self.latest_height = new_height(self.chain_id.version(), 0);
        self.frozen = false;
        self
    }

    pub fn freeze(mut self) -> Self {
        self.frozen = true;
        self
    }

    pub fn check_header_and_update_state(
        &self,
        now: Time,
        trusted_consensus_state: &ConsensusState,
        header: Header,
    ) -> Result<(ClientState, ConsensusState), Error> {
        // Ensure header is valid
        self.check_header(now, trusted_consensus_state, &header)?;

        let mut new_client_state = self.clone();
        let header_height = header.height();
        if new_client_state.latest_height < header_height {
            new_client_state.latest_height = header_height;
        }

        let new_consensus_state = ConsensusState {
            state_root: *header.state_root(),
            timestamp: header.timestamp()?,
            current_validators_hash: header.current_epoch_validators_hash(),
            previous_validators_hash: header.previous_epoch_validators_hash(),
        };

        Ok((new_client_state, new_consensus_state))
    }

    pub fn check_misbehaviour_and_update_state(
        &self,
        now: Time,
        h1_trusted_cs: &ConsensusState,
        h2_trusted_cs: &ConsensusState,
        misbehaviour: &Misbehaviour,
    ) -> Result<ClientState, Error> {
        self.check_header(now, h1_trusted_cs, &misbehaviour.header_1)?;
        self.check_header(now, h2_trusted_cs, &misbehaviour.header_2)?;
        Ok(self.clone().freeze())
    }

    fn check_header(&self, now: Time, cs: &ConsensusState, header: &Header) -> Result<(), Error> {
        // Ensure last consensus state is within the trusting period
        let ts = header.timestamp()?;
        validate_within_trusting_period(
            now,
            self.trusting_period,
            self.max_clock_drift,
            ts,
            cs.timestamp,
        )?;

        // Ensure header revision is same as chain revision
        let header_height = header.height();
        if header_height.revision_number() != self.chain_id.version() {
            return Err(Error::UnexpectedHeaderRevision(
                self.chain_id.version(),
                header_height.revision_number(),
            ));
        }

        // Ensure satisfying fork specs
        header.verify_fork_rule(&self.fork_specs)?;

        // Ensure header is valid
        header.verify(&self.chain_id, cs)
    }
}

// https://github.com/datachainlab/ethereum-ibc-rs/blob/678f0d1efcdb06c5008fcc0a8785838708ee1a7d/crates/ibc/src/client_state.rs#L572
fn validate_within_trusting_period(
    current_timestamp: Time,
    trusting_period: Duration,
    clock_drift: Duration,
    untrusted_header_timestamp: Time,
    trusted_consensus_state_timestamp: Time,
) -> Result<(), Error> {
    let trusting_period_end =
        (trusted_consensus_state_timestamp + trusting_period).map_err(Error::TimeError)?;
    let drifted_current_timestamp = (current_timestamp + clock_drift).map_err(Error::TimeError)?;

    if !trusting_period_end.gt(&current_timestamp) {
        return Err(Error::OutOfTrustingPeriod(
            current_timestamp,
            trusting_period_end,
        ));
    }
    if !drifted_current_timestamp.gt(&untrusted_header_timestamp) {
        return Err(Error::HeaderFromFuture(
            current_timestamp,
            clock_drift,
            untrusted_header_timestamp,
        ));
    }
    Ok(())
}

impl TryFrom<RawClientState> for ClientState {
    type Error = Error;

    fn try_from(value: RawClientState) -> Result<Self, Self::Error> {
        let raw_latest_height = value
            .latest_height
            .as_ref()
            .ok_or(Error::MissingLatestHeight)?;

        let chain_id = ChainId::new(value.chain_id);

        if chain_id.version() != raw_latest_height.revision_number {
            return Err(Error::UnexpectedLatestHeightRevision(
                chain_id.version(),
                raw_latest_height.revision_number,
            ));
        }

        let latest_height = new_height(
            raw_latest_height.revision_number,
            raw_latest_height.revision_height,
        );

        let raw_ibc_store_address = value.ibc_store_address.clone();
        let ibc_store_address = raw_ibc_store_address
            .try_into()
            .map_err(|_| Error::UnexpectedStoreAddress(value.ibc_store_address))?;

        let raw_ibc_commitments_slot = value.ibc_commitments_slot.clone();
        let ibc_commitments_slot = raw_ibc_commitments_slot
            .try_into()
            .map_err(|_| Error::UnexpectedCommitmentSlot(value.ibc_commitments_slot))?;

        let trusting_period = value
            .trusting_period
            .ok_or(Error::MissingTrustingPeriod)?
            .try_into()
            .map_err(|_| Error::MissingTrustingPeriod)?;

        let max_clock_drift = value
            .max_clock_drift
            .ok_or(Error::NegativeMaxClockDrift)?
            .try_into()
            .map_err(|_| Error::NegativeMaxClockDrift)?;

        let frozen = value.frozen;

        let mut fork_specs = Vec::with_capacity(value.fork_specs.len());
        for fs in value.fork_specs {
            let fork_spec = ForkSpec::try_from(fs)?;
            fork_specs.push(fork_spec)
        }

        Ok(Self {
            chain_id,
            ibc_store_address,
            ibc_commitments_slot,
            latest_height,
            trusting_period,
            max_clock_drift,
            frozen,
            fork_specs,
        })
    }
}

impl From<ClientState> for RawClientState {
    fn from(value: ClientState) -> Self {
        let fork_specs = value.fork_specs.into_iter().map(|fs| fs.into()).collect();
        Self {
            chain_id: value.chain_id.id(),
            ibc_store_address: value.ibc_store_address.to_vec(),
            ibc_commitments_slot: value.ibc_commitments_slot.to_vec(),
            latest_height: Some(parlia_ibc_proto::ibc::core::client::v1::Height {
                revision_number: value.latest_height.revision_number(),
                revision_height: value.latest_height.revision_height(),
            }),
            trusting_period: Some(value.trusting_period.into()),
            max_clock_drift: Some(value.max_clock_drift.into()),
            frozen: value.frozen.to_owned(),
            fork_specs,
        }
    }
}

impl TryFrom<IBCAny> for ClientState {
    type Error = Error;

    fn try_from(any: IBCAny) -> Result<Self, Self::Error> {
        if any.type_url != PARLIA_CLIENT_STATE_TYPE_URL {
            return Err(Error::UnknownClientStateType(any.type_url));
        }
        RawClientState::decode(any.value.as_slice())
            .map_err(Error::ProtoDecodeError)?
            .try_into()
    }
}

impl TryFrom<ClientState> for IBCAny {
    type Error = Error;

    fn try_from(value: ClientState) -> Result<Self, Self::Error> {
        let value: RawClientState = value.into();
        let mut v = Vec::new();
        value.encode(&mut v).map_err(Error::ProtoEncodeError)?;
        Ok(Self {
            type_url: PARLIA_CLIENT_STATE_TYPE_URL.to_owned(),
            value: v,
        })
    }
}

impl TryFrom<ClientState> for Any {
    type Error = Error;
    fn try_from(value: ClientState) -> Result<Self, Error> {
        Ok(IBCAny::try_from(value)?.into())
    }
}

impl TryFrom<Any> for ClientState {
    type Error = Error;

    fn try_from(any: Any) -> Result<Self, Self::Error> {
        IBCAny::from(any).try_into()
    }
}

#[cfg(test)]
mod test {
    use hex_literal::hex;
    use std::time::Duration;
    use time::{macros::datetime, OffsetDateTime};

    use crate::client_state::{validate_within_trusting_period, ClientState};
    use crate::errors::Error;
    use light_client::types::{Any, Time};
    use parlia_ibc_proto::ibc::core::client::v1::Height;
    use rstest::rstest;

    use crate::consensus_state::ConsensusState;
    use crate::fixture::*;
    use crate::header::epoch::Epoch;
    use crate::header::eth_header::ETHHeader;
    use crate::header::eth_headers::ETHHeaders;

    use crate::fork_spec::{ForkSpec, HeightOrTimestamp};
    use crate::header::Header;
    use crate::misc::{new_timestamp, ChainId};
    use alloc::boxed::Box;
    use parlia_ibc_proto::ibc::lightclients::parlia::v1::ForkSpec as RawForkSpec;
    use parlia_ibc_proto::ibc::lightclients::parlia::v1::Header as RawHeader;
    use parlia_ibc_proto::ibc::lightclients::parlia::v1::{
        ClientState as RawClientState, EthHeader,
    };

    fn after_pascal() -> ForkSpec {
        ForkSpec {
            height_or_timestamp: HeightOrTimestamp::Height(0),
            additional_header_item_count: 1, // requestsHash
        }
    }

    #[rstest]
    #[case::localnet(localnet())]
    fn test_error_check_header_and_update_state(#[case] hp: Box<dyn Network>) {
        let cs = ClientState {
            chain_id: hp.network(),
            ibc_store_address: [0u8; 20],
            ibc_commitments_slot: [0u8; 32],
            trusting_period: Duration::from_millis(1001),
            max_clock_drift: Default::default(),
            latest_height: Default::default(),
            frozen: false,
            fork_specs: vec![after_pascal()],
        };

        // fail: check_header
        let h = &hp.epoch_header();
        let cons_state = ConsensusState {
            state_root: [0u8; 32],
            timestamp: new_timestamp(h.milli_timestamp()).unwrap(),
            current_validators_hash: hp.previous_epoch_header().epoch.unwrap().hash(),
            previous_validators_hash: hp.previous_epoch_header().epoch.unwrap().hash(),
        };
        let header = Header::new(
            ETHHeaders {
                target: hp.epoch_header(),
                all: vec![],
            },
            Height {
                revision_number: 0,
                revision_height: h.number - 1,
            },
            hp.previous_epoch_header().epoch.unwrap(),
            hp.epoch_header().epoch.unwrap(),
        );
        let now = new_timestamp(h.milli_timestamp() + 1).unwrap();
        let err = cs
            .check_header_and_update_state(now, &cons_state, header.clone())
            .unwrap_err();
        match err {
            Error::InvalidVerifyingHeaderLength(number, size) => {
                assert_eq!(number, h.number);
                assert_eq!(size, header.eth_header().all.len());
            }
            err => unreachable!("{:?}", err),
        }
    }

    #[rstest]
    #[case::localnet(localnet())]
    fn test_error_check_header(#[case] hp: Box<dyn Network>) {
        let header_fn = |revision: u64, h: &ETHHeader, h_rlp: alloc::vec::Vec<u8>| {
            let trusted_height = Height {
                revision_number: revision,
                revision_height: h.number - 1,
            };
            let raw = RawHeader {
                headers: vec![EthHeader { header: h_rlp }],
                trusted_height: Some(trusted_height),
                current_validators: if h.is_epoch() {
                    h.epoch.clone().unwrap().validators().clone()
                } else {
                    vec![h.coinbase.clone()]
                },
                previous_validators: vec![h.coinbase.clone()],
                previous_turn_length: 1,
                current_turn_length: 1,
            };
            raw.try_into().unwrap()
        };

        let cs = ClientState {
            chain_id: ChainId::new(10),
            ibc_store_address: [0u8; 20],
            ibc_commitments_slot: [0u8; 32],
            trusting_period: Duration::from_millis(1001),
            max_clock_drift: Default::default(),
            latest_height: Default::default(),
            frozen: false,
            fork_specs: vec![after_pascal()],
        };
        let mut cons_state = ConsensusState {
            state_root: [0u8; 32],
            timestamp: new_timestamp(0).unwrap(),
            current_validators_hash: Epoch::new(vec![[0u8; 20].to_vec()].into(), 1).hash(),
            previous_validators_hash: Epoch::new(vec![[0u8; 20].to_vec()].into(), 1).hash(),
        };

        // fail: validate_trusting_period
        let h = hp.epoch_header();
        let now = new_timestamp(h.milli_timestamp() - 1).unwrap();
        cons_state.timestamp = new_timestamp(h.milli_timestamp()).unwrap();
        let header = header_fn(0, &h, hp.epoch_header_rlp());
        let err = cs.check_header(now, &cons_state, &header).unwrap_err();
        match err {
            Error::HeaderFromFuture(_, _, _) => {}
            err => unreachable!("{:?}", err),
        }

        // fail: revision check
        let h = hp.epoch_header();
        let now = new_timestamp(h.milli_timestamp() + 1).unwrap();
        cons_state.timestamp = new_timestamp(h.milli_timestamp()).unwrap();
        let header = header_fn(1, &h, hp.epoch_header_rlp());
        let err = cs.check_header(now, &cons_state, &header).unwrap_err();
        match err {
            Error::UnexpectedHeaderRevision(n1, n2) => {
                assert_eq!(cs.chain_id.version(), n1);
                assert_eq!(header.height().revision_number(), n2);
            }
            err => unreachable!("{:?}", err),
        }

        // fail: verify_validator_set
        let h = hp.epoch_header();
        let header = header_fn(0, &h, hp.epoch_header_rlp());
        let err = cs.check_header(now, &cons_state, &header).unwrap_err();
        match err {
            Error::UnexpectedUntrustedValidatorsHashInEpoch(h1, h2, _, _) => {
                assert_eq!(h1.revision_height(), h.number - 1);
                assert_eq!(h2.revision_height(), h.number);
            }
            err => unreachable!("{:?}", err),
        }

        // fail: header.verify
        let h = hp.epoch_header();
        cons_state.current_validators_hash = Epoch::new(vec![h.coinbase.clone()].into(), 1).hash();
        let header = header_fn(0, &h, hp.epoch_header_rlp());
        let err = cs.check_header(now, &cons_state, &header).unwrap_err();
        match err {
            Error::UnexpectedCoinbase(number) => {
                assert_eq!(number, h.number);
            }
            err => unreachable!("{:?}", err),
        }
    }

    #[test]
    fn test_success_try_from_any() {
        let cs = hex!("0a272f6962632e6c69676874636c69656e74732e7061726c69612e76312e436c69656e7453746174651253088f4e1214aa43d337145e8930d01cb4e60abf6595c692921e1a201ee222554989dda120e26ecacf756fe1235cd8d726706b57517715dde4f0c900220410dffb012a040880a305320410c0843d420410001815").to_vec();
        let cs: Any = cs.try_into().unwrap();
        let cs: ClientState = cs.try_into().unwrap();

        assert_eq!(0, cs.latest_height.revision_number());
        assert_eq!(32223, cs.latest_height.revision_height());
        assert_eq!(9999, cs.chain_id.id());
        assert_eq!(0, cs.chain_id.version());
        assert_eq!(86400, cs.trusting_period.as_secs());
        assert_eq!(1, cs.max_clock_drift.as_millis());
        assert_eq!(
            hex!("aa43d337145E8930d01cb4E60Abf6595C692921E"),
            cs.ibc_store_address
        );
        assert_eq!(
            hex!("1ee222554989dda120e26ecacf756fe1235cd8d726706b57517715dde4f0c900"),
            cs.ibc_commitments_slot
        );
    }

    #[test]
    fn test_error_try_from() {
        let mut cs = RawClientState {
            chain_id: 9999,
            ibc_store_address: vec![0],
            ibc_commitments_slot: vec![1],
            latest_height: None,
            trusting_period: None,
            max_clock_drift: None,
            frozen: false,
            fork_specs: vec![RawForkSpec::from(after_pascal())],
        };
        let err = ClientState::try_from(cs.clone()).unwrap_err();
        match err {
            Error::MissingLatestHeight => {}
            err => unreachable!("{:?}", err),
        }

        cs.latest_height = Some(Height {
            revision_number: 1,
            revision_height: 0,
        });
        let err = ClientState::try_from(cs.clone()).unwrap_err();
        match err {
            Error::UnexpectedLatestHeightRevision(e1, e2) => {
                assert_eq!(e1, 0);
                assert_eq!(e2, 1);
            }
            err => unreachable!("{:?}", err),
        }

        cs.latest_height = Some(Height::default());
        let err = ClientState::try_from(cs.clone()).unwrap_err();
        match err {
            Error::UnexpectedStoreAddress(address) => {
                assert_eq!(address, vec![0]);
            }
            err => unreachable!("{:?}", err),
        }

        cs.ibc_store_address = [1u8; 20].to_vec();
        let err = ClientState::try_from(cs.clone()).unwrap_err();
        match err {
            Error::UnexpectedCommitmentSlot(address) => {
                assert_eq!(address, vec![1]);
            }
            err => unreachable!("{:?}", err),
        }

        cs.ibc_commitments_slot = [1u8; 32].to_vec();
        let err = ClientState::try_from(cs.clone()).unwrap_err();
        match err {
            Error::MissingTrustingPeriod => {}
            err => unreachable!("{:?}", err),
        }

        cs.trusting_period = Some(parlia_ibc_proto::google::protobuf::Duration::default());
        let err = ClientState::try_from(cs).unwrap_err();
        match err {
            Error::NegativeMaxClockDrift => {}
            err => unreachable!("{:?}", err),
        }
    }

    #[test]
    fn test_trusting_period_validation() {
        {
            let current_timestamp = datetime!(2023-08-20 0:00 UTC);
            let untrusted_header_timestamp = datetime!(2023-08-20 0:00 UTC);
            let trusted_state_timestamp = datetime!(2023-08-20 0:00 UTC);
            validate_and_assert_no_error(
                current_timestamp,
                1,
                1,
                untrusted_header_timestamp,
                trusted_state_timestamp,
            );
        }

        // trusting_period
        {
            let current_timestamp = datetime!(2023-08-20 0:00 UTC);
            let untrusted_header_timestamp = current_timestamp - Duration::new(0, 1);
            let trusted_state_timestamp = untrusted_header_timestamp - Duration::new(0, 1);
            validate_and_assert_trusting_period_error(
                current_timestamp,
                1,
                0,
                untrusted_header_timestamp,
                trusted_state_timestamp,
            );
            validate_and_assert_trusting_period_error(
                current_timestamp,
                2,
                0,
                untrusted_header_timestamp,
                trusted_state_timestamp,
            );
            validate_and_assert_no_error(
                current_timestamp,
                3,
                0,
                untrusted_header_timestamp,
                trusted_state_timestamp,
            );
        }

        // clock drift
        {
            let current_timestamp = datetime!(2023-08-20 0:00 UTC);
            let untrusted_header_timestamp = current_timestamp + Duration::new(0, 1);
            let trusted_state_timestamp = current_timestamp;
            validate_and_assert_clock_drift_error(
                current_timestamp,
                1,
                0,
                untrusted_header_timestamp,
                trusted_state_timestamp,
            );
            validate_and_assert_clock_drift_error(
                current_timestamp,
                1,
                1,
                untrusted_header_timestamp,
                trusted_state_timestamp,
            );
            validate_and_assert_no_error(
                current_timestamp,
                1,
                2,
                untrusted_header_timestamp,
                trusted_state_timestamp,
            );
        }
    }

    fn validate_and_assert_no_error(
        current_timestamp: OffsetDateTime,
        trusting_period: u64,
        clock_drift: u64,
        untrusted_header_timestamp: OffsetDateTime,
        trusted_state_timestamp: OffsetDateTime,
    ) {
        let result = validate_within_trusting_period(
            Time::from_unix_timestamp_nanos(current_timestamp.unix_timestamp_nanos() as u128)
                .unwrap(),
            Duration::from_nanos(trusting_period),
            Duration::from_nanos(clock_drift),
            Time::from_unix_timestamp_nanos(
                untrusted_header_timestamp.unix_timestamp_nanos() as u128
            )
            .unwrap(),
            Time::from_unix_timestamp_nanos(trusted_state_timestamp.unix_timestamp_nanos() as u128)
                .unwrap(),
        );
        assert!(result.is_ok());
    }

    fn validate_and_assert_trusting_period_error(
        current_timestamp: OffsetDateTime,
        trusting_period: u64,
        clock_drift: u64,
        untrusted_header_timestamp: OffsetDateTime,
        trusted_state_timestamp: OffsetDateTime,
    ) {
        let result = validate_within_trusting_period(
            Time::from_unix_timestamp_nanos(current_timestamp.unix_timestamp_nanos() as u128)
                .unwrap(),
            Duration::from_nanos(trusting_period),
            Duration::from_nanos(clock_drift),
            Time::from_unix_timestamp_nanos(
                untrusted_header_timestamp.unix_timestamp_nanos() as u128
            )
            .unwrap(),
            Time::from_unix_timestamp_nanos(trusted_state_timestamp.unix_timestamp_nanos() as u128)
                .unwrap(),
        );
        if let Err(e) = result {
            match e {
                Error::OutOfTrustingPeriod(_current_timestamp, _trusting_period_end) => {}
                _ => panic!("unexpected error: {e}"),
            }
        } else {
            panic!("expected error");
        }
    }

    fn validate_and_assert_clock_drift_error(
        current_timestamp: OffsetDateTime,
        trusting_period: u64,
        clock_drift: u64,
        untrusted_header_timestamp: OffsetDateTime,
        trusted_state_timestamp: OffsetDateTime,
    ) {
        let result = validate_within_trusting_period(
            Time::from_unix_timestamp_nanos(current_timestamp.unix_timestamp_nanos() as u128)
                .unwrap(),
            Duration::from_nanos(trusting_period),
            Duration::from_nanos(clock_drift),
            Time::from_unix_timestamp_nanos(
                untrusted_header_timestamp.unix_timestamp_nanos() as u128
            )
            .unwrap(),
            Time::from_unix_timestamp_nanos(trusted_state_timestamp.unix_timestamp_nanos() as u128)
                .unwrap(),
        );
        if let Err(e) = result {
            match e {
                Error::HeaderFromFuture(_current_timestamp, _clock_drift, _header_timestamp) => {}
                _ => panic!("unexpected error: {e}"),
            }
        } else {
            panic!("expected error");
        }
    }
<<<<<<< HEAD
    #[cfg(feature = "dev")]
    mod dev_test_min {
        use crate::client_state::ClientState;
        use crate::consensus_state::ConsensusState;
        use crate::errors::Error;
        use crate::fixture::localnet;
        use crate::header::constant::{MINIMUM_HEIGHT_SUPPORTED, MINIMUM_TIMESTAMP_SUPPORTED};
        use crate::header::eth_headers::ETHHeaders;
        use crate::header::Header;
        use crate::misc::new_timestamp;
        use parlia_ibc_proto::ibc::core::client::v1::Height;

        #[test]
        fn test_supported_timestamp() {
            let header = Header::new(
                ETHHeaders {
                    target: localnet().previous_epoch_header(),
                    all: vec![],
                },
                Height::default(),
                localnet().previous_epoch_header().epoch.unwrap(),
                localnet().epoch_header().epoch.unwrap(),
            );
            let cs = ClientState::default();
            let cons_state = ConsensusState::default();
            let err = cs
                .check_header(new_timestamp(0).unwrap(), &cons_state, &header)
                .unwrap_err();
            match err {
                Error::UnsupportedMinimumTimestamp(e1) => {
                    assert_eq!(e1, header.timestamp().unwrap());
                }
                err => unreachable!("{:?}", err),
            }
        }

        #[test]
        fn test_supported_height() {
            let mut header = Header::new(
                ETHHeaders {
                    target: localnet().previous_epoch_header(),
                    all: vec![],
                },
                Height::default(),
                localnet().previous_epoch_header().epoch.unwrap(),
                localnet().epoch_header().epoch.unwrap(),
            );
            header.eth_header_mut().target.milli_timestamp() = MINIMUM_TIMESTAMP_SUPPORTED;
            header.eth_header_mut().target.number = MINIMUM_HEIGHT_SUPPORTED - 1;

            let cs = ClientState::default();
            let cons_state = ConsensusState::default();
            let err = cs
                .check_header(new_timestamp(0).unwrap(), &cons_state, &header)
                .unwrap_err();
            match err {
                Error::UnsupportedMinimumHeight(e1) => {
                    assert_eq!(e1, header.height());
                }
                err => unreachable!("{:?}", err),
            }
        }
    }
=======
>>>>>>> d24f1c70
}<|MERGE_RESOLUTION|>--- conflicted
+++ resolved
@@ -681,70 +681,4 @@
             panic!("expected error");
         }
     }
-<<<<<<< HEAD
-    #[cfg(feature = "dev")]
-    mod dev_test_min {
-        use crate::client_state::ClientState;
-        use crate::consensus_state::ConsensusState;
-        use crate::errors::Error;
-        use crate::fixture::localnet;
-        use crate::header::constant::{MINIMUM_HEIGHT_SUPPORTED, MINIMUM_TIMESTAMP_SUPPORTED};
-        use crate::header::eth_headers::ETHHeaders;
-        use crate::header::Header;
-        use crate::misc::new_timestamp;
-        use parlia_ibc_proto::ibc::core::client::v1::Height;
-
-        #[test]
-        fn test_supported_timestamp() {
-            let header = Header::new(
-                ETHHeaders {
-                    target: localnet().previous_epoch_header(),
-                    all: vec![],
-                },
-                Height::default(),
-                localnet().previous_epoch_header().epoch.unwrap(),
-                localnet().epoch_header().epoch.unwrap(),
-            );
-            let cs = ClientState::default();
-            let cons_state = ConsensusState::default();
-            let err = cs
-                .check_header(new_timestamp(0).unwrap(), &cons_state, &header)
-                .unwrap_err();
-            match err {
-                Error::UnsupportedMinimumTimestamp(e1) => {
-                    assert_eq!(e1, header.timestamp().unwrap());
-                }
-                err => unreachable!("{:?}", err),
-            }
-        }
-
-        #[test]
-        fn test_supported_height() {
-            let mut header = Header::new(
-                ETHHeaders {
-                    target: localnet().previous_epoch_header(),
-                    all: vec![],
-                },
-                Height::default(),
-                localnet().previous_epoch_header().epoch.unwrap(),
-                localnet().epoch_header().epoch.unwrap(),
-            );
-            header.eth_header_mut().target.milli_timestamp() = MINIMUM_TIMESTAMP_SUPPORTED;
-            header.eth_header_mut().target.number = MINIMUM_HEIGHT_SUPPORTED - 1;
-
-            let cs = ClientState::default();
-            let cons_state = ConsensusState::default();
-            let err = cs
-                .check_header(new_timestamp(0).unwrap(), &cons_state, &header)
-                .unwrap_err();
-            match err {
-                Error::UnsupportedMinimumHeight(e1) => {
-                    assert_eq!(e1, header.height());
-                }
-                err => unreachable!("{:?}", err),
-            }
-        }
-    }
-=======
->>>>>>> d24f1c70
 }