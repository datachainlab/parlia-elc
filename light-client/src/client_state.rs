use alloc::borrow::ToOwned as _;
use alloc::vec::Vec;
use core::time::Duration;

use light_client::types::{Any, Height, Time};
use prost::Message as _;

use parlia_ibc_proto::google::protobuf::Any as IBCAny;
use parlia_ibc_proto::ibc::lightclients::parlia::v1::ClientState as RawClientState;

use crate::commitment::resolve_account;
use crate::consensus_state::ConsensusState;
use crate::errors::Error;
use crate::header::Header;
use crate::misbehaviour::Misbehaviour;
use crate::misc::{keccak_256_vec, new_height, Address, ChainId, Hash};

pub const PARLIA_CLIENT_STATE_TYPE_URL: &str = "/ibc.lightclients.parlia.v1.ClientState";

#[derive(Clone, Debug, PartialEq, serde::Serialize, serde::Deserialize)]
pub struct ClientState {
    /// Chain parameters
    pub chain_id: ChainId,

    /// IBC Solidity parameters
    pub ibc_store_address: Address,
    pub ibc_commitments_slot: Hash,

    ///Light Client parameters
    pub trusting_period: Duration,
    pub max_clock_drift: Duration,

    /// State
    pub latest_height: Height,
    pub frozen: bool,
}

impl ClientState {
    /// canonicalize canonicalizes some fields of specified client state
    /// target fields: latest_height, frozen
    pub fn canonicalize(mut self) -> Self {
        self.latest_height = new_height(self.chain_id.version(), 0);
        self.frozen = false;
        self
    }

    pub fn freeze(mut self) -> Self {
        self.frozen = true;
        self
    }

    pub fn check_header_and_update_state(
        &self,
        now: Time,
        trusted_consensus_state: &ConsensusState,
        header: Header,
    ) -> Result<(ClientState, ConsensusState), Error> {
        // Ensure header is valid
        self.check_header(now, trusted_consensus_state, &header)?;

        let mut new_client_state = self.clone();
        let header_height = header.height();
        if new_client_state.latest_height < header_height {
            new_client_state.latest_height = header_height;
        }

        // Ensure world state is valid
        let account = resolve_account(
            header.state_root(),
            &header.account_proof()?,
            &new_client_state.ibc_store_address,
        )?;

        let new_validators = header.new_validators()?;
        let new_consensus_state = ConsensusState {
            state_root: account
                .storage_root
                .try_into()
                .map_err(Error::UnexpectedStorageRoot)?,
            timestamp: header.timestamp()?,
            validators_hash: keccak_256_vec(&new_validators),
        };

        Ok((new_client_state, new_consensus_state))
    }

    pub fn check_misbehaviour_and_update_state(
        &self,
        now: Time,
        h1_trusted_cs: &ConsensusState,
        h2_trusted_cs: &ConsensusState,
        misbehaviour: Misbehaviour,
    ) -> Result<ClientState, Error> {
        self.check_header(now, h1_trusted_cs, &misbehaviour.header_1)?;
        self.check_header(now, h2_trusted_cs, &misbehaviour.header_2)?;
        Ok(self.clone().freeze())
    }

    fn check_header(&self, now: Time, cs: &ConsensusState, header: &Header) -> Result<(), Error> {
        // Ensure last consensus state is within the trusting period
        validate_within_trusting_period(
            now,
            self.trusting_period,
            self.max_clock_drift,
            header.timestamp()?,
            cs.timestamp,
        )?;

        // Ensure header revision is same as chain revision
        let header_height = header.height();
        if header_height.revision_number() != self.chain_id.version() {
            return Err(Error::UnexpectedHeaderRevision(
                self.chain_id.version(),
                header_height.revision_number(),
            ));
        }
        // Ensure header is valid
        header.verify(&self.chain_id)
    }
}

// https://github.com/datachainlab/ethereum-ibc-rs/blob/678f0d1efcdb06c5008fcc0a8785838708ee1a7d/crates/ibc/src/client_state.rs#L572
fn validate_within_trusting_period(
    current_timestamp: Time,
    trusting_period: Duration,
    clock_drift: Duration,
    untrusted_header_timestamp: Time,
    trusted_consensus_state_timestamp: Time,
) -> Result<(), Error> {
    let trusting_period_end =
        (trusted_consensus_state_timestamp + trusting_period).map_err(Error::TimeError)?;
    let drifted_current_timestamp = (current_timestamp + clock_drift).map_err(Error::TimeError)?;

    if !trusting_period_end.gt(&current_timestamp) {
        return Err(Error::OutOfTrustingPeriod(
            current_timestamp,
            trusting_period_end,
        ));
    }
    if !drifted_current_timestamp.gt(&untrusted_header_timestamp) {
        return Err(Error::HeaderFromFuture(
            current_timestamp,
            clock_drift,
            untrusted_header_timestamp,
        ));
    }
    Ok(())
}

impl TryFrom<RawClientState> for ClientState {
    type Error = Error;

    fn try_from(value: RawClientState) -> Result<Self, Self::Error> {
        let raw_latest_height = value
            .latest_height
            .as_ref()
            .ok_or(Error::MissingLatestHeight)?;

        let chain_id = ChainId::new(value.chain_id);

        let latest_height = new_height(
            raw_latest_height.revision_number,
            raw_latest_height.revision_height,
        );

        let raw_ibc_store_address = value.ibc_store_address.clone();
        let ibc_store_address = raw_ibc_store_address
            .try_into()
            .map_err(|_| Error::UnexpectedStoreAddress(value.ibc_store_address))?;

        let raw_ibc_commitments_slot = value.ibc_commitments_slot.clone();
        let ibc_commitments_slot = raw_ibc_commitments_slot
            .try_into()
            .map_err(|_| Error::UnexpectedStoreAddress(value.ibc_commitments_slot))?;

        let trusting_period = value
            .trusting_period
            .ok_or(Error::MissingTrustingPeriod)?
            .try_into()
            .map_err(|_| Error::MissingTrustingPeriod)?;

        let max_clock_drift = value
            .max_clock_drift
            .ok_or(Error::NegativeMaxClockDrift)?
            .try_into()
            .map_err(|_| Error::NegativeMaxClockDrift)?;

        let frozen = value.frozen;

        Ok(Self {
            chain_id,
            ibc_store_address,
            ibc_commitments_slot,
            latest_height,
            trusting_period,
            max_clock_drift,
            frozen,
        })
    }
}

impl From<ClientState> for RawClientState {
    fn from(value: ClientState) -> Self {
        Self {
            chain_id: value.chain_id.id(),
            ibc_store_address: value.ibc_store_address.to_vec(),
            ibc_commitments_slot: value.ibc_commitments_slot.to_vec(),
            latest_height: Some(parlia_ibc_proto::ibc::core::client::v1::Height {
                revision_number: value.latest_height.revision_number(),
                revision_height: value.latest_height.revision_height(),
            }),
            trusting_period: Some(value.trusting_period.into()),
            max_clock_drift: Some(value.max_clock_drift.into()),
            frozen: value.frozen.to_owned(),
        }
    }
}

impl TryFrom<IBCAny> for ClientState {
    type Error = Error;

    fn try_from(any: IBCAny) -> Result<Self, Self::Error> {
        if any.type_url != PARLIA_CLIENT_STATE_TYPE_URL {
            return Err(Error::UnknownClientStateType(any.type_url));
        }
        RawClientState::decode(any.value.as_slice())
            .map_err(Error::ProtoDecodeError)?
            .try_into()
    }
}

impl From<ClientState> for IBCAny {
    fn from(value: ClientState) -> Self {
        let value: RawClientState = value.into();
        let mut v = Vec::new();
        value
            .encode(&mut v)
            .expect("encoding to `Any` from `ParliaClientState`");
        Self {
            type_url: PARLIA_CLIENT_STATE_TYPE_URL.to_owned(),
            value: v,
        }
    }
}

impl From<ClientState> for Any {
    fn from(value: ClientState) -> Self {
        IBCAny::from(value).into()
    }
}

impl TryFrom<Any> for ClientState {
    type Error = Error;

    fn try_from(any: Any) -> Result<Self, Self::Error> {
        IBCAny::from(any).try_into()
    }
}

#[cfg(test)]
mod test {
    use hex_literal::hex;
    use std::time::Duration;
    use time::{macros::datetime, OffsetDateTime};

    use crate::client_state::{validate_within_trusting_period, ClientState};
    use crate::errors::Error;
    use light_client::types::{Any, Time};

    #[test]
    fn test_try_from_any() {
<<<<<<< HEAD
        let relayer_client_state_protobuf = hex!("0a272f6962632e6c69676874636c69656e74732e7061726c69612e76312e436c69656e745374617465124a088f4e1214aa43d337145e8930d01cb4e60abf6595c692921e1a200000000000000000000000000000000000000000000000000000000000000000220310c8012a020864320410c0843d").to_vec();
        let any: Any = relayer_client_state_protobuf.try_into().unwrap();
=======
        let relayer_client_state_protobuf = hex!("0a272f6962632e6c69676874636c69656e74732e7061726c69612e76312e436c69656e745374617465124308381214151f3951fa218cac426edfe078fa9e5c6dcea5001a200000000000000000000000000000000000000000000000000000000000000000220510c09b8f0f2864").to_vec();
        let any: lcp_types::Any = relayer_client_state_protobuf.try_into().unwrap();
>>>>>>> 5009d21c
        let cs: ClientState = any.try_into().unwrap();

        assert_eq!(0, cs.latest_height.revision_number());
        assert_eq!(31706560, cs.latest_height.revision_height());
        assert_eq!(56, cs.chain_id.id());
        assert_eq!(0, cs.chain_id.version());
        assert_eq!(100, cs.trusting_period.as_secs());
        assert_eq!(1, cs.max_clock_drift.as_millis());
        assert_eq!(
            hex!("151f3951FA218cac426edFe078fA9e5C6dceA500"),
            cs.ibc_store_address
        );
        assert_eq!(
            hex!("0000000000000000000000000000000000000000000000000000000000000000"),
            cs.ibc_commitments_slot
        );
    }

    #[test]
    fn test_trusting_period_validation() {
        {
            let current_timestamp = datetime!(2023-08-20 0:00 UTC);
            let untrusted_header_timestamp = datetime!(2023-08-20 0:00 UTC);
            let trusted_state_timestamp = datetime!(2023-08-20 0:00 UTC);
            validate_and_assert_no_error(
                current_timestamp,
                1,
                1,
                untrusted_header_timestamp,
                trusted_state_timestamp,
            );
        }

        // trusting_period
        {
            let current_timestamp = datetime!(2023-08-20 0:00 UTC);
            let untrusted_header_timestamp = current_timestamp - Duration::new(0, 1);
            let trusted_state_timestamp = untrusted_header_timestamp - Duration::new(0, 1);
            validate_and_assert_trusting_period_error(
                current_timestamp,
                1,
                0,
                untrusted_header_timestamp,
                trusted_state_timestamp,
            );
            validate_and_assert_trusting_period_error(
                current_timestamp,
                2,
                0,
                untrusted_header_timestamp,
                trusted_state_timestamp,
            );
            validate_and_assert_no_error(
                current_timestamp,
                3,
                0,
                untrusted_header_timestamp,
                trusted_state_timestamp,
            );
        }

        // clock drift
        {
            let current_timestamp = datetime!(2023-08-20 0:00 UTC);
            let untrusted_header_timestamp = current_timestamp + Duration::new(0, 1);
            let trusted_state_timestamp = current_timestamp;
            validate_and_assert_clock_drift_error(
                current_timestamp,
                1,
                0,
                untrusted_header_timestamp,
                trusted_state_timestamp,
            );
            validate_and_assert_clock_drift_error(
                current_timestamp,
                1,
                1,
                untrusted_header_timestamp,
                trusted_state_timestamp,
            );
            validate_and_assert_no_error(
                current_timestamp,
                1,
                2,
                untrusted_header_timestamp,
                trusted_state_timestamp,
            );
        }
    }

    fn validate_and_assert_no_error(
        current_timestamp: OffsetDateTime,
        trusting_period: u64,
        clock_drift: u64,
        untrusted_header_timestamp: OffsetDateTime,
        trusted_state_timestamp: OffsetDateTime,
    ) {
        let result = validate_within_trusting_period(
            Time::from_unix_timestamp_nanos(current_timestamp.unix_timestamp_nanos() as u128)
                .unwrap(),
            Duration::from_nanos(trusting_period),
            Duration::from_nanos(clock_drift),
            Time::from_unix_timestamp_nanos(
                untrusted_header_timestamp.unix_timestamp_nanos() as u128
            )
            .unwrap(),
            Time::from_unix_timestamp_nanos(trusted_state_timestamp.unix_timestamp_nanos() as u128)
                .unwrap(),
        );
        assert!(result.is_ok());
    }

    fn validate_and_assert_trusting_period_error(
        current_timestamp: OffsetDateTime,
        trusting_period: u64,
        clock_drift: u64,
        untrusted_header_timestamp: OffsetDateTime,
        trusted_state_timestamp: OffsetDateTime,
    ) {
        let result = validate_within_trusting_period(
            Time::from_unix_timestamp_nanos(current_timestamp.unix_timestamp_nanos() as u128)
                .unwrap(),
            Duration::from_nanos(trusting_period),
            Duration::from_nanos(clock_drift),
            Time::from_unix_timestamp_nanos(
                untrusted_header_timestamp.unix_timestamp_nanos() as u128
            )
            .unwrap(),
            Time::from_unix_timestamp_nanos(trusted_state_timestamp.unix_timestamp_nanos() as u128)
                .unwrap(),
        );
        if let Err(e) = result {
            match e {
                Error::OutOfTrustingPeriod(_current_timestamp, _trusting_period_end) => {}
                _ => panic!("unexpected error: {e}"),
            }
        } else {
            panic!("expected error");
        }
    }

    fn validate_and_assert_clock_drift_error(
        current_timestamp: OffsetDateTime,
        trusting_period: u64,
        clock_drift: u64,
        untrusted_header_timestamp: OffsetDateTime,
        trusted_state_timestamp: OffsetDateTime,
    ) {
        let result = validate_within_trusting_period(
            Time::from_unix_timestamp_nanos(current_timestamp.unix_timestamp_nanos() as u128)
                .unwrap(),
            Duration::from_nanos(trusting_period),
            Duration::from_nanos(clock_drift),
            Time::from_unix_timestamp_nanos(
                untrusted_header_timestamp.unix_timestamp_nanos() as u128
            )
            .unwrap(),
            Time::from_unix_timestamp_nanos(trusted_state_timestamp.unix_timestamp_nanos() as u128)
                .unwrap(),
        );
        if let Err(e) = result {
            match e {
                Error::HeaderFromFuture(_current_timestamp, _clock_drift, _header_timestamp) => {}
                _ => panic!("unexpected error: {e}"),
            }
        } else {
            panic!("expected error");
        }
    }
}<|MERGE_RESOLUTION|>--- conflicted
+++ resolved
@@ -269,17 +269,12 @@
 
     #[test]
     fn test_try_from_any() {
-<<<<<<< HEAD
-        let relayer_client_state_protobuf = hex!("0a272f6962632e6c69676874636c69656e74732e7061726c69612e76312e436c69656e745374617465124a088f4e1214aa43d337145e8930d01cb4e60abf6595c692921e1a200000000000000000000000000000000000000000000000000000000000000000220310c8012a020864320410c0843d").to_vec();
+        let relayer_client_state_protobuf = hex!("0a272f6962632e6c69676874636c69656e74732e7061726c69612e76312e436c69656e745374617465124b08381214151f3951fa218cac426edfe078fa9e5c6dcea5001a200000000000000000000000000000000000000000000000000000000000000000220510a9ba900f2a020864320410c0843d").to_vec();
         let any: Any = relayer_client_state_protobuf.try_into().unwrap();
-=======
-        let relayer_client_state_protobuf = hex!("0a272f6962632e6c69676874636c69656e74732e7061726c69612e76312e436c69656e745374617465124308381214151f3951fa218cac426edfe078fa9e5c6dcea5001a200000000000000000000000000000000000000000000000000000000000000000220510c09b8f0f2864").to_vec();
-        let any: lcp_types::Any = relayer_client_state_protobuf.try_into().unwrap();
->>>>>>> 5009d21c
         let cs: ClientState = any.try_into().unwrap();
 
         assert_eq!(0, cs.latest_height.revision_number());
-        assert_eq!(31706560, cs.latest_height.revision_height());
+        assert_eq!(31726889, cs.latest_height.revision_height());
         assert_eq!(56, cs.chain_id.id());
         assert_eq!(0, cs.chain_id.version());
         assert_eq!(100, cs.trusting_period.as_secs());
