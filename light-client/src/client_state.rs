--- conflicted
+++ resolved
@@ -2,20 +2,14 @@
 use alloc::boxed::Box;
 use alloc::string::ToString;
 use alloc::vec::Vec;
-<<<<<<< HEAD
-
-use ibc::core::ics02_client::client_state::{self, AnyClientState};
-=======
 use core::time::Duration;
+
+use ibc::core::{ContextError, ValidationContext};
 use ibc::core::ics02_client::client_state::{ClientState as IBCClientState, UpdatedState};
->>>>>>> 3ddbdebe
 use ibc::core::ics02_client::client_type::ClientType;
 use ibc::core::ics02_client::consensus_state::ConsensusState as IBCConsensusState;
-use ibc::core::ics02_client::error::{ClientError as ICS02Error, ClientError};
+use ibc::core::ics02_client::error::ClientError;
 use ibc::core::ics02_client::trust_threshold::TrustThreshold;
-<<<<<<< HEAD
-use ibc_proto::google::protobuf::Any;
-=======
 use ibc::core::ics03_connection::connection::ConnectionEnd;
 use ibc::core::ics04_channel::channel::ChannelEnd;
 use ibc::core::ics04_channel::commitment::{AcknowledgementCommitment, PacketCommitment};
@@ -28,20 +22,15 @@
     AckPath, ChannelEndPath, ClientConsensusStatePath, ClientStatePath, CommitmentPath,
     ConnectionPath, ReceiptPath, SeqRecvPath,
 };
-use ibc::core::{ContextError, ValidationContext};
-
-use crate::misc::{new_ibc_height_with_chain_id, ChainId, NanoTime};
 use ibc_proto::google::protobuf::Any;
 use ibc_proto::ibc::core::commitment::v1::MerkleProof;
 use ibc_proto::protobuf::Protobuf;
+use prost::Message as _;
+
 use parlia_ibc_proto::ibc::lightclients::parlia::v1::{ClientState as RawClientState, Fraction};
->>>>>>> 3ddbdebe
-use prost::Message as _;
-
-use parlia_ibc_proto::ibc::lightclients::parlia::v1::{ClientState as RawClientState, Fraction};
 
 use crate::errors::Error;
-use crate::misc::{new_ibc_height_with_chain_id, Address, ChainId, NanoTime};
+use crate::misc::{Address, ChainId, NanoTime, new_ibc_height_with_chain_id};
 
 pub const PARLIA_CLIENT_STATE_TYPE_URL: &str = "/ibc.lightclients.parlia.v1.ClientState";
 
@@ -158,7 +147,7 @@
         todo!()
     }
 
-    fn initialise(&self, _consensus_state: Any) -> Result<Box<dyn IBCConsensusState>, ICS02Error> {
+    fn initialise(&self, _consensus_state: Any) -> Result<Box<dyn IBCConsensusState>, ClientError> {
         todo!()
     }
 
@@ -167,7 +156,7 @@
         _ctx: &dyn ValidationContext,
         _client_id: ClientId,
         _header: Any,
-    ) -> Result<UpdatedState, ICS02Error> {
+    ) -> Result<UpdatedState, ClientError> {
         todo!("move from client_def.rs")
     }
 
@@ -187,7 +176,7 @@
         _proof_upgrade_client: MerkleProof,
         _proof_upgrade_consensus_state: MerkleProof,
         _root: &CommitmentRoot,
-    ) -> Result<(), ICS02Error> {
+    ) -> Result<(), ClientError> {
         todo!()
     }
 
@@ -195,7 +184,7 @@
         &self,
         _upgraded_client_state: Any,
         _upgraded_consensus_state: Any,
-    ) -> Result<UpdatedState, ICS02Error> {
+    ) -> Result<UpdatedState, ClientError> {
         todo!()
     }
 
@@ -207,7 +196,7 @@
         _root: &CommitmentRoot,
         _client_cons_state_path: &ClientConsensusStatePath,
         _expected_consensus_state: &dyn IBCConsensusState,
-    ) -> Result<(), ICS02Error> {
+    ) -> Result<(), ClientError> {
         todo!()
     }
 
@@ -219,7 +208,7 @@
         _root: &CommitmentRoot,
         _counterparty_conn_path: &ConnectionPath,
         _expected_counterparty_connection_end: &ConnectionEnd,
-    ) -> Result<(), ICS02Error> {
+    ) -> Result<(), ClientError> {
         todo!()
     }
 
@@ -231,7 +220,7 @@
         _root: &CommitmentRoot,
         _counterparty_chan_end_path: &ChannelEndPath,
         _expected_counterparty_channel_end: &ChannelEnd,
-    ) -> Result<(), ICS02Error> {
+    ) -> Result<(), ClientError> {
         todo!()
     }
 
@@ -243,7 +232,7 @@
         _root: &CommitmentRoot,
         _client_state_path: &ClientStatePath,
         _expected_client_state: Any,
-    ) -> Result<(), ICS02Error> {
+    ) -> Result<(), ClientError> {
         todo!()
     }
 
@@ -256,7 +245,7 @@
         _root: &CommitmentRoot,
         _commitment_path: &CommitmentPath,
         _commitment: PacketCommitment,
-    ) -> Result<(), ICS02Error> {
+    ) -> Result<(), ClientError> {
         todo!()
     }
 
@@ -269,7 +258,7 @@
         _root: &CommitmentRoot,
         _ack_path: &AckPath,
         _ack: AcknowledgementCommitment,
-    ) -> Result<(), ICS02Error> {
+    ) -> Result<(), ClientError> {
         todo!()
     }
 
@@ -282,7 +271,7 @@
         _root: &CommitmentRoot,
         _seq_recv_path: &SeqRecvPath,
         _sequence: Sequence,
-    ) -> Result<(), ICS02Error> {
+    ) -> Result<(), ClientError> {
         todo!()
     }
 
@@ -294,7 +283,7 @@
         _proof: &CommitmentProofBytes,
         _root: &CommitmentRoot,
         _receipt_path: &ReceiptPath,
-    ) -> Result<(), ICS02Error> {
+    ) -> Result<(), ClientError> {
         todo!()
     }
 }
