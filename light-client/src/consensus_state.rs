--- conflicted
+++ resolved
@@ -110,53 +110,6 @@
     use light_client::types::Any;
 
     use crate::consensus_state::ConsensusState;
-<<<<<<< HEAD
-=======
-    use crate::errors::Error;
-
-    #[test]
-    fn test_assert_not_expired() {
-        let consensus_state = ConsensusState {
-            state_root: [0u8; 32],
-            timestamp: Time::from_unix_timestamp_secs(1560000000).unwrap(),
-            validators_hash: [0u8; 32],
-        };
-
-        // now is after trusting period
-        let now = consensus_state.timestamp.add(Duration::new(1, 1)).unwrap();
-        match consensus_state
-            .assert_not_expired(now, Duration::new(1, 0))
-            .unwrap_err()
-        {
-            Error::HeaderNotWithinTrustingPeriod(a, b) => {
-                assert_eq!(
-                    a,
-                    consensus_state.timestamp.add(Duration::new(1, 0)).unwrap()
-                );
-                assert_eq!(b, now);
-            }
-            e => unreachable!("{:?}", e),
-        }
-
-        // now is within trusting period
-        assert!(consensus_state
-            .assert_not_expired(now, Duration::new(1, 1))
-            .is_ok());
-
-        // illegal timestamp
-        let now = consensus_state.timestamp.sub(Duration::new(1, 0)).unwrap();
-        match consensus_state
-            .assert_not_expired(now, Duration::new(0, 0))
-            .unwrap_err()
-        {
-            Error::IllegalTimestamp(t1, t2) => {
-                assert_eq!(t1, consensus_state.timestamp);
-                assert_eq!(t2, now);
-            }
-            e => unreachable!("{:?}", e),
-        }
-    }
->>>>>>> 5009d21c
 
     #[test]
     fn test_try_from_any() {
