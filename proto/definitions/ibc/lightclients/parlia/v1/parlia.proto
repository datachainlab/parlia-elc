syntax = "proto3";
package ibc.lightclients.parlia.v1;
option go_package = "github.com/datachainlab/ibc-parlia-relay/module";
option (gogoproto.goproto_getters_all) = false;

import "gogoproto/gogo.proto";
import "ibc/core/client/v1/client.proto";
import "google/protobuf/duration.proto";

message ClientState {
  uint64 chain_id = 1;

  bytes ibc_store_address = 2;
  bytes ibc_commitments_slot = 3;

  ibc.core.client.v1.Height latest_height = 4;

  google.protobuf.Duration trusting_period = 5 [(gogoproto.nullable) = false, (gogoproto.stdduration) = true];
  google.protobuf.Duration max_clock_drift = 6 [(gogoproto.nullable) = false, (gogoproto.stdduration) = true];

  bool frozen = 7;
}

message ETHHeader {
  bytes header = 1;
}

message Header {
  repeated ETHHeader headers = 1;
  ibc.core.client.v1.Height trusted_height = 2;
  bytes account_proof = 3;
<<<<<<< HEAD
  repeated bytes previous_validators = 4;
  repeated bytes current_validators = 5;
=======
  repeated bytes current_validators = 4;
  repeated bytes previous_validators = 5;
>>>>>>> ffd92b9b
}

message ConsensusState {
  bytes state_root = 1;
  uint64 timestamp = 2;
  bytes current_validators_hash = 3;
  bytes previous_validators_hash = 4;
}

message Misbehaviour {
  string client_id = 1;
  Header header_1 = 2;
  Header header_2 = 3;
}<|MERGE_RESOLUTION|>--- conflicted
+++ resolved
@@ -29,13 +29,8 @@
   repeated ETHHeader headers = 1;
   ibc.core.client.v1.Height trusted_height = 2;
   bytes account_proof = 3;
-<<<<<<< HEAD
-  repeated bytes previous_validators = 4;
-  repeated bytes current_validators = 5;
-=======
   repeated bytes current_validators = 4;
   repeated bytes previous_validators = 5;
->>>>>>> ffd92b9b
 }
 
 message ConsensusState {
