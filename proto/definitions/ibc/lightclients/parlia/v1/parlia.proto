syntax = "proto3";
package ibc.lightclients.parlia.v1;
option go_package = "github.com/datachainlab/ibc-parlia-relay/module";
option (gogoproto.goproto_getters_all) = false;

import "gogoproto/gogo.proto";
import "ibc/core/client/v1/client.proto";
import "google/protobuf/duration.proto";

message ClientState {
  uint64 chain_id = 1;

  bytes ibc_store_address = 2;
  bytes ibc_commitments_slot = 3;

  ibc.core.client.v1.Height latest_height = 4;

<<<<<<< HEAD
  google.protobuf.Duration trusting_period = 5 [(gogoproto.nullable) = false, (gogoproto.stdduration) = true];
  google.protobuf.Duration max_clock_drift = 6 [(gogoproto.nullable) = false, (gogoproto.stdduration) = true];
=======
  uint64 trusting_period = 5;
>>>>>>> 5009d21c

  bool frozen = 6;
}

message ETHHeader {
  bytes header = 1;
}

message Header {
  ETHHeader target = 1;
  ETHHeader parent = 2;
  ibc.core.client.v1.Height trusted_height = 3;
  bytes account_proof = 4;
  repeated bytes parent_validators = 5;
  repeated bytes target_validators = 6;
  repeated bytes previous_target_validators = 7;
}

message ConsensusState {
  bytes state_root = 1;
  uint64 timestamp = 2;
  bytes validators_hash = 3;
}

message Misbehaviour {
  string client_id = 1;
  Header header_1 = 2;
  Header header_2 = 3;
}<|MERGE_RESOLUTION|>--- conflicted
+++ resolved
@@ -15,14 +15,10 @@
 
   ibc.core.client.v1.Height latest_height = 4;
 
-<<<<<<< HEAD
   google.protobuf.Duration trusting_period = 5 [(gogoproto.nullable) = false, (gogoproto.stdduration) = true];
   google.protobuf.Duration max_clock_drift = 6 [(gogoproto.nullable) = false, (gogoproto.stdduration) = true];
-=======
-  uint64 trusting_period = 5;
->>>>>>> 5009d21c
 
-  bool frozen = 6;
+  bool frozen = 7;
 }
 
 message ETHHeader {
