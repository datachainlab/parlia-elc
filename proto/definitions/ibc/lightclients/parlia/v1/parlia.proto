syntax = "proto3";
package ibc.lightclients.parlia.v1;
option go_package = "github.com/datachainlab/ibc-parlia-relay/module";
option (gogoproto.goproto_getters_all) = false;

import "gogoproto/gogo.proto";
import "ibc/core/client/v1/client.proto";
import "google/protobuf/duration.proto";

message ForkSpec {
  oneof height_or_timestamp {
    uint64 height = 1;
    uint64 timestamp = 2;
  }
  uint64 additional_header_item_count = 3;
  uint64 epoch_length = 4;
  uint64 max_turn_length = 5;
<<<<<<< HEAD

  bool enable_header_msec = 7;
=======
  uint64 gas_limit_bound_divider = 6;
>>>>>>> 7fdeacb9
}

message ClientState {
  uint64 chain_id = 1;

  bytes ibc_store_address = 2;
  bytes ibc_commitments_slot = 3;

  ibc.core.client.v1.Height latest_height = 4;

  google.protobuf.Duration trusting_period = 5 [(gogoproto.nullable) = false, (gogoproto.stdduration) = true];
  google.protobuf.Duration max_clock_drift = 6 [(gogoproto.nullable) = false, (gogoproto.stdduration) = true];

  bool frozen = 7;

  repeated ForkSpec fork_specs = 8;
}

message ETHHeader {
  bytes header = 1;
}

message Header {
  repeated ETHHeader headers = 1;
  ibc.core.client.v1.Height trusted_height = 2;
  repeated bytes current_validators = 3;
  repeated bytes previous_validators = 4;
  uint32 current_turn_length = 5;
  uint32 previous_turn_length = 6;
}

message ConsensusState {
  bytes state_root = 1;
  uint64 timestamp = 2;
  bytes current_validators_hash = 3;
  bytes previous_validators_hash = 4;
}

message Misbehaviour {
  string client_id = 1;
  Header header_1 = 2;
  Header header_2 = 3;
}

message ProveState {
  bytes account_proof = 1;
  bytes commitment_proof = 2;
}<|MERGE_RESOLUTION|>--- conflicted
+++ resolved
@@ -15,12 +15,8 @@
   uint64 additional_header_item_count = 3;
   uint64 epoch_length = 4;
   uint64 max_turn_length = 5;
-<<<<<<< HEAD
-
+  uint64 gas_limit_bound_divider = 6;
   bool enable_header_msec = 7;
-=======
-  uint64 gas_limit_bound_divider = 6;
->>>>>>> 7fdeacb9
 }
 
 message ClientState {
