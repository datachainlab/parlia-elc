--- conflicted
+++ resolved
@@ -7,13 +7,10 @@
     pub epoch_length: u64,
     #[prost(uint64, tag = "5")]
     pub max_turn_length: u64,
-<<<<<<< HEAD
+    #[prost(uint64, tag = "6")]
+    pub gas_limit_bound_divider: u64,
     #[prost(bool, tag = "7")]
     pub enable_header_msec: bool,
-=======
-    #[prost(uint64, tag = "6")]
-    pub gas_limit_bound_divider: u64,
->>>>>>> 7fdeacb9
     #[prost(oneof = "fork_spec::HeightOrTimestamp", tags = "1, 2")]
     pub height_or_timestamp: ::core::option::Option<fork_spec::HeightOrTimestamp>,
 }
