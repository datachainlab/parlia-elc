#[allow(clippy::derive_partial_eq_without_eq)]
#[derive(Clone, PartialEq, ::prost::Message)]
pub struct ClientState {
    #[prost(uint64, tag = "1")]
    pub chain_id: u64,
    #[prost(bytes = "vec", tag = "2")]
    pub ibc_store_address: ::prost::alloc::vec::Vec<u8>,
    #[prost(bytes = "vec", tag = "3")]
    pub ibc_commitments_slot: ::prost::alloc::vec::Vec<u8>,
    #[prost(message, optional, tag = "4")]
    pub latest_height: ::core::option::Option<
        super::super::super::core::client::v1::Height,
    >,
    #[prost(message, optional, tag = "5")]
    pub trusting_period: ::core::option::Option<
        super::super::super::super::google::protobuf::Duration,
    >,
    #[prost(message, optional, tag = "6")]
    pub max_clock_drift: ::core::option::Option<
        super::super::super::super::google::protobuf::Duration,
    >,
    #[prost(bool, tag = "7")]
    pub frozen: bool,
}
#[allow(clippy::derive_partial_eq_without_eq)]
#[derive(Clone, PartialEq, ::prost::Message)]
pub struct EthHeader {
    #[prost(bytes = "vec", tag = "1")]
    pub header: ::prost::alloc::vec::Vec<u8>,
}
#[allow(clippy::derive_partial_eq_without_eq)]
#[derive(Clone, PartialEq, ::prost::Message)]
pub struct Header {
    #[prost(message, repeated, tag = "1")]
    pub headers: ::prost::alloc::vec::Vec<EthHeader>,
    #[prost(message, optional, tag = "2")]
    pub trusted_height: ::core::option::Option<
        super::super::super::core::client::v1::Height,
    >,
    #[prost(bytes = "vec", tag = "3")]
    pub account_proof: ::prost::alloc::vec::Vec<u8>,
    #[prost(bytes = "vec", repeated, tag = "4")]
<<<<<<< HEAD
    pub previous_validators: ::prost::alloc::vec::Vec<::prost::alloc::vec::Vec<u8>>,
    #[prost(bytes = "vec", repeated, tag = "5")]
    pub current_validators: ::prost::alloc::vec::Vec<::prost::alloc::vec::Vec<u8>>,
=======
    pub current_validators: ::prost::alloc::vec::Vec<::prost::alloc::vec::Vec<u8>>,
    #[prost(bytes = "vec", repeated, tag = "5")]
    pub previous_validators: ::prost::alloc::vec::Vec<::prost::alloc::vec::Vec<u8>>,
>>>>>>> ffd92b9b
}
#[allow(clippy::derive_partial_eq_without_eq)]
#[derive(Clone, PartialEq, ::prost::Message)]
pub struct ConsensusState {
    #[prost(bytes = "vec", tag = "1")]
    pub state_root: ::prost::alloc::vec::Vec<u8>,
    #[prost(uint64, tag = "2")]
    pub timestamp: u64,
    #[prost(bytes = "vec", tag = "3")]
    pub current_validators_hash: ::prost::alloc::vec::Vec<u8>,
    #[prost(bytes = "vec", tag = "4")]
    pub previous_validators_hash: ::prost::alloc::vec::Vec<u8>,
}
#[allow(clippy::derive_partial_eq_without_eq)]
#[derive(Clone, PartialEq, ::prost::Message)]
pub struct Misbehaviour {
    #[prost(string, tag = "1")]
    pub client_id: ::prost::alloc::string::String,
    #[prost(message, optional, tag = "2")]
    pub header_1: ::core::option::Option<Header>,
    #[prost(message, optional, tag = "3")]
    pub header_2: ::core::option::Option<Header>,
}<|MERGE_RESOLUTION|>--- conflicted
+++ resolved
@@ -40,15 +40,9 @@
     #[prost(bytes = "vec", tag = "3")]
     pub account_proof: ::prost::alloc::vec::Vec<u8>,
     #[prost(bytes = "vec", repeated, tag = "4")]
-<<<<<<< HEAD
-    pub previous_validators: ::prost::alloc::vec::Vec<::prost::alloc::vec::Vec<u8>>,
-    #[prost(bytes = "vec", repeated, tag = "5")]
-    pub current_validators: ::prost::alloc::vec::Vec<::prost::alloc::vec::Vec<u8>>,
-=======
     pub current_validators: ::prost::alloc::vec::Vec<::prost::alloc::vec::Vec<u8>>,
     #[prost(bytes = "vec", repeated, tag = "5")]
     pub previous_validators: ::prost::alloc::vec::Vec<::prost::alloc::vec::Vec<u8>>,
->>>>>>> ffd92b9b
 }
 #[allow(clippy::derive_partial_eq_without_eq)]
 #[derive(Clone, PartialEq, ::prost::Message)]
